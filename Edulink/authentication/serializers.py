from rest_framework import serializers
from .models import User, Invite, EmailOTP
from django.contrib.auth import authenticate, get_user_model
from rest_framework_simplejwt.tokens import RefreshToken
from rest_framework_simplejwt.serializers import TokenObtainPairSerializer
from django.contrib.auth.password_validation import validate_password
from django.contrib.auth.tokens import default_token_generator
from django.utils.encoding import force_bytes, smart_str, force_str
from django.utils.http import urlsafe_base64_encode, urlsafe_base64_decode
from django.core.mail import send_mail
from django.conf import settings
from users.models import UserRole, StudentProfile, InstitutionProfile, EmployerProfile
from institutions.models import Institution
from django.utils import timezone
from django.db import transaction
import random
<<<<<<< HEAD
=======
from security.models import SecurityEvent, FailedLoginAttempt, UserSession, AuditLog
from security.utils import ThreatDetector
>>>>>>> c78f8366
from users.roles import RoleChoices


def validate_unique_email(value):
    if not value:
        return
    if User.objects.filter(email=value).exists():  # type: ignore[attr-defined]
        raise serializers.ValidationError("A user with this email already exists.")


def validate_unique_phone_number(value):
    if not value:
        return
    if (
        StudentProfile.objects.filter(phone_number=value).exists()  # type: ignore[attr-defined]
        or InstitutionProfile.objects.filter(phone_number=value).exists()  # type: ignore[attr-defined]
        or EmployerProfile.objects.filter(phone_number=value).exists()  # type: ignore[attr-defined]
    ):
        raise serializers.ValidationError(
            "A user with this phone number already exists."
        )


class BaseProfileSerializer(serializers.Serializer):
    first_name = serializers.CharField(max_length=100)
    last_name = serializers.CharField(max_length=100)
    phone_number = serializers.CharField(
        max_length=20, validators=[validate_unique_phone_number]
    )
    email = serializers.EmailField(validators=[validate_unique_email])
    password = serializers.CharField(write_only=True, validators=[validate_password])


class StudentRegistrationSerializer(serializers.Serializer):
    email = serializers.EmailField(validators=[validate_unique_email])
    password = serializers.CharField(write_only=True, validators=[validate_password])
    first_name = serializers.CharField(max_length=100)
    last_name = serializers.CharField(max_length=100)
    phone_number = serializers.CharField(
        max_length=20, validators=[validate_unique_phone_number]
    )
    national_id = serializers.CharField(max_length=20)
    registration_number = serializers.CharField(max_length=50)
    academic_year = serializers.IntegerField()
    institution_name = serializers.CharField(max_length=255)
    course_code = serializers.CharField(max_length=50, required=False)

    def validate(self, data):
        # Validate institution exists and is verified
        try:
            institution = Institution.objects.get(name=data["institution_name"])  # type: ignore[attr-defined]
            if not institution.is_verified:
                raise serializers.ValidationError(
                    "The specified institution is not verified yet."
                )
            data["institution"] = institution
        except Institution.DoesNotExist:  # type: ignore[attr-defined]
            raise serializers.ValidationError(
                "The specified institution does not exist."
            )

        # Validate course if provided
        if "course_code" in data:
            try:
                course = institution.courses.get(code=data["course_code"])  # type: ignore[attr-defined]
                data["course"] = course
            except Exception:  # type: ignore[attr-defined]
                raise serializers.ValidationError(
                    "Invalid course code for the specified institution."
                )

        # Validate unique fields
        if StudentProfile.objects.filter(national_id=data["national_id"]).exists():  # type: ignore[attr-defined]
            raise serializers.ValidationError(
                "A student with this national ID already exists."
            )

        # type: ignore[attr-defined]
        if StudentProfile.objects.filter(
            registration_number=data["registration_number"]
        ).exists():
            raise serializers.ValidationError(
                "A student with this registration number already exists."
            )

        return data

    @transaction.atomic
    def create(self, validated_data):
        # Extract profile data
        academic_year = validated_data.pop("academic_year")
        phone_number = validated_data.pop("phone_number")
        national_id = validated_data.pop("national_id")
        institution = validated_data.pop("institution")
        
        profile_data = {
            "first_name": validated_data.pop("first_name"),
            "last_name": validated_data.pop("last_name"),
            "phone_number": phone_number,
            "national_id": national_id,
            "registration_number": validated_data.pop("registration_number"),
            "academic_year": academic_year,
            "institution": institution,
            "course": validated_data.get("course"),
            "year_of_study": academic_year,
            "institution_name": institution.name,
            # Set verification status based on institution verification
            "is_verified": institution.is_verified,
            "email_verified": True,  # Set to True since we're creating the user
        }

        # Create user with role and additional fields
        user = User.objects.create_user(  # type: ignore[attr-defined]
            email=validated_data["email"],
            password=validated_data["password"],
            role="student",  # Set the role directly on the user
            phone_number=phone_number,
            national_id=national_id,
            institution=institution.name,
            is_email_verified=True,  # Set to True since we're creating the user
        )

        # Create StudentProfile
        student_profile = StudentProfile.objects.create(  # type: ignore[attr-defined]
            user=user, **profile_data
        )

<<<<<<< HEAD
        # Create welcome notification
        from notifications.models import Notification

        Notification.objects.create(  # type: ignore[attr-defined]
            user=user,
            message=f"Welcome to EduLink KE, {student_profile.first_name}! We're excited to have you.",
            notification_type="email",
            status="pending",
        )
        # Send email verification
        uid = urlsafe_base64_encode(force_bytes(user.pk))
        token = default_token_generator.make_token(user)
        verify_url = f"http://localhost:8000/api/auth/verify-email/{uid}/{token}/"
        send_mail(
            "Verify your EduLink account",
            f"Hi {student_profile.first_name},\n\nPlease verify your email by clicking the link below:\n{verify_url}\n\nThank you for joining EduLink!",
            settings.DEFAULT_FROM_EMAIL,
            [user.email],  # type: ignore[attr-defined]
            fail_silently=False,
        )
=======
        # Log user registration security event
        request = self.context.get('request')
        ip_address = None
        user_agent = ''
        if request:
            ip_address = self.get_client_ip(request)
            user_agent = request.META.get('HTTP_USER_AGENT', '')

        SecurityEvent.objects.create(
            event_type='user_registration',
            severity='low',
            description=f'New student user registered: {user.email}',
            user=user,
            ip_address=ip_address,
            user_agent=user_agent,
            metadata={
                'email': user.email,
                'role': 'student',
                'registration_type': 'student_self_registration',
                'institution_name': institution.name
            }
        )
        
        # Create audit log
        AuditLog.objects.create(
            action='user_registration',
            user=user,
            resource_type='User',
            resource_id=str(user.pk),
            description=f'New student user registered: {user.email}',
            ip_address=ip_address,
            user_agent=user_agent,
            metadata={
                'email': user.email,
                'role': 'student',
                'registration_type': 'student_self_registration'
            }
        )

        # Create welcome notification
        from notifications.models import Notification

        Notification.objects.create(  # type: ignore[attr-defined]
            user=user,
            message=f"Welcome to EduLink KE, {student_profile.first_name}! We're excited to have you.",
            notification_type="email",
            status="pending",
        )
        # Send email verification
        uid = urlsafe_base64_encode(force_bytes(user.pk))
        token = default_token_generator.make_token(user)
        verify_url = f"http://localhost:8000/api/auth/verify-email/{uid}/{token}/"
        send_mail(
            "Verify your EduLink account",
            f"Hi {student_profile.first_name},\n\nPlease verify your email by clicking the link below:\n{verify_url}\n\nThank you for joining EduLink!",
            settings.DEFAULT_FROM_EMAIL,
            [user.email],  # type: ignore[attr-defined]
            fail_silently=False,
        )
>>>>>>> c78f8366
        return user

    def get_client_ip(self, request):
        """Extract client IP address from request."""
        x_forwarded_for = request.META.get('HTTP_X_FORWARDED_FOR')
        if x_forwarded_for:
            ip = x_forwarded_for.split(',')[0]
        else:
            ip = request.META.get('REMOTE_ADDR')
        return ip


class InstitutionRegistrationSerializer(BaseProfileSerializer):
    institution_name = serializers.CharField(max_length=255)
    institution_type = serializers.CharField(max_length=100)
    registration_number = serializers.CharField(max_length=100)
    address = serializers.CharField(max_length=255)
    website = serializers.URLField(required=False)
    position = serializers.CharField(max_length=100, required=False)
    national_id = serializers.CharField(max_length=20)

    @transaction.atomic
    def create(self, validated_data):
        # Extract profile data
        phone_number = validated_data.pop("phone_number", None)
        if not phone_number:
            raise serializers.ValidationError(
                {"phone_number": "Phone number is required."}
            )
        profile_data = {
            "first_name": validated_data.pop("first_name"),
            "last_name": validated_data.pop("last_name"),
            "phone_number": phone_number,
            "position": validated_data.pop("position", None),
        }

        # Create user with correct role
        user = User.objects.create_user(  # type: ignore[attr-defined]
            email=validated_data["email"],
            password=validated_data["password"],
            role="institution_admin",  # Set the correct role
            national_id=validated_data.pop("national_id"),  # Save national_id to user
        )

        # Create Institution
        institution = Institution.objects.create(  # type: ignore[attr-defined]
            name=validated_data["institution_name"],
            institution_type=validated_data["institution_type"],
            registration_number=validated_data["registration_number"],
            email=validated_data["email"],
            phone_number=phone_number,
            address=validated_data["address"],
            website=validated_data.get("website"),
        )

        # Create UserRole
        UserRole.objects.create(  # type: ignore[attr-defined]
            user=user, role="institution_admin", institution=institution
        )

        # Create InstitutionProfile
        institution_profile = InstitutionProfile.objects.create(  # type: ignore[attr-defined]
            user=user, institution=institution, **profile_data
        )

<<<<<<< HEAD
        # Create welcome notification
        from notifications.models import Notification

        Notification.objects.create(  # type: ignore[attr-defined]
            user=user,
            message=f"Welcome to EduLink KE, {institution_profile.first_name}! We're excited to have you.",
            notification_type="email",
            status="pending",
        )
        # Send email verification
        uid = urlsafe_base64_encode(force_bytes(user.pk))
        token = default_token_generator.make_token(user)
        verify_url = f"http://localhost:8000/api/auth/verify-email/{uid}/{token}/"
        send_mail(
            "Verify your EduLink account",
            f"Hi {institution_profile.first_name},\n\nPlease verify your email by clicking the link below:\n{verify_url}\n\nThank you for joining EduLink!",
            settings.DEFAULT_FROM_EMAIL,
            [user.email],  # type: ignore[attr-defined]
            fail_silently=False,
        )
=======
        # Log user registration security event
        request = self.context.get('request')
        ip_address = None
        user_agent = ''
        if request:
            ip_address = self.get_client_ip(request)
            user_agent = request.META.get('HTTP_USER_AGENT', '')

        SecurityEvent.objects.create(
            event_type='user_registration',
            severity='low',
            description=f'New institution admin user registered: {user.email}',
            user=user,
            ip_address=ip_address,
            user_agent=user_agent,
            metadata={
                'email': user.email,
                'role': 'institution_admin',
                'registration_type': 'institution_admin_registration',
                'institution_name': validated_data["institution_name"]
            }
        )
        
        # Create audit log
        AuditLog.objects.create(
            action='user_registration',
            user=user,
            resource_type='User',
            resource_id=str(user.pk),
            description=f'New institution admin user registered: {user.email}',
            ip_address=ip_address,
            user_agent=user_agent,
            metadata={
                'email': user.email,
                'role': 'institution_admin',
                'registration_type': 'institution_admin_registration'
            }
        )

        # Create welcome notification
        from notifications.models import Notification

        Notification.objects.create(  # type: ignore[attr-defined]
            user=user,
            message=f"Welcome to EduLink KE, {institution_profile.first_name}! We're excited to have you.",
            notification_type="email",
            status="pending",
        )
        # Send email verification
        uid = urlsafe_base64_encode(force_bytes(user.pk))
        token = default_token_generator.make_token(user)
        verify_url = f"http://localhost:8000/api/auth/verify-email/{uid}/{token}/"
        send_mail(
            "Verify your EduLink account",
            f"Hi {institution_profile.first_name},\n\nPlease verify your email by clicking the link below:\n{verify_url}\n\nThank you for joining EduLink!",
            settings.DEFAULT_FROM_EMAIL,
            [user.email],  # type: ignore[attr-defined]
            fail_silently=False,
        )
>>>>>>> c78f8366
        return user

    def get_client_ip(self, request):
        """Extract client IP address from request."""
        x_forwarded_for = request.META.get('HTTP_X_FORWARDED_FOR')
        if x_forwarded_for:
            ip = x_forwarded_for.split(',')[0]
        else:
            ip = request.META.get('REMOTE_ADDR')
        return ip


class EmployerRegistrationSerializer(BaseProfileSerializer):
    company_name = serializers.CharField(max_length=255)
    industry = serializers.CharField(max_length=100)
    company_size = serializers.CharField(max_length=50)
    location = serializers.CharField(max_length=255)
    website = serializers.URLField(required=False)
    department = serializers.CharField(max_length=100, required=False)
    position = serializers.CharField(max_length=100, required=False)
    national_id = serializers.CharField(max_length=20)

    @transaction.atomic
    def create(self, validated_data):
        # Extract profile data
        phone_number = validated_data.pop("phone_number", None)
        if not phone_number:
            raise serializers.ValidationError(
                {"phone_number": "Phone number is required."}
            )
        profile_data = {
            "first_name": validated_data.pop("first_name"),
            "last_name": validated_data.pop("last_name"),
            "phone_number": phone_number,
            "position": validated_data.pop("position", None),
        }

        # Create user with correct role
        user = User.objects.create_user(  # type: ignore[attr-defined]
            email=validated_data["email"],
            password=validated_data["password"],
            role="employer",  # Set the correct role
            national_id=validated_data.pop("national_id"),  # Save national_id to user
        )

        # Create EmployerProfile
        employer_profile = EmployerProfile.objects.create(  # type: ignore[attr-defined]
            user=user,
            company_name=validated_data["company_name"],
            industry=validated_data["industry"],
            company_size=validated_data["company_size"],
            location=validated_data["location"],
            website=validated_data.get("website"),
            department=validated_data.get("department"),
            **profile_data,
        )

        # Create UserRole
        UserRole.objects.create(  # type: ignore[attr-defined]
            user=user, role="employer"
<<<<<<< HEAD
        )

        # Create welcome notification
        from notifications.models import Notification

        Notification.objects.create(  # type: ignore[attr-defined]
            user=user,
=======
        )

        # Log user registration security event
        request = self.context.get('request')
        ip_address = None
        user_agent = ''
        if request:
            ip_address = self.get_client_ip(request)
            user_agent = request.META.get('HTTP_USER_AGENT', '')

        SecurityEvent.objects.create(
            event_type='user_registration',
            severity='low',
            description=f'New employer user registered: {user.email}',
            user=user,
            ip_address=ip_address,
            user_agent=user_agent,
            metadata={
                'email': user.email,
                'role': 'employer',
                'registration_type': 'employer_registration',
                'company_name': validated_data["company_name"]
            }
        )
        
        # Create audit log
        AuditLog.objects.create(
            action='user_registration',
            user=user,
            resource_type='User',
            resource_id=str(user.pk),
            description=f'New employer user registered: {user.email}',
            ip_address=ip_address,
            user_agent=user_agent,
            metadata={
                'email': user.email,
                'role': 'employer',
                'registration_type': 'employer_registration'
            }
        )

        # Create welcome notification
        from notifications.models import Notification

        Notification.objects.create(  # type: ignore[attr-defined]
            user=user,
>>>>>>> c78f8366
            message=f"Welcome to EduLink KE, {employer_profile.first_name}! We're excited to have you.",
            notification_type="email",
            status="pending",
        )
        # Send email verification
        uid = urlsafe_base64_encode(force_bytes(user.pk))
        token = default_token_generator.make_token(user)
        verify_url = f"http://localhost:8000/api/auth/verify-email/{uid}/{token}/"
        send_mail(
            "Verify your EduLink account",
            f"Hi {employer_profile.first_name},\n\nPlease verify your email by clicking the link below:\n{verify_url}\n\nThank you for joining EduLink!",
            settings.DEFAULT_FROM_EMAIL,
            [user.email],  # type: ignore[attr-defined]
            fail_silently=False,
        )
        return user

    def get_client_ip(self, request):
        """Extract client IP address from request."""
        x_forwarded_for = request.META.get('HTTP_X_FORWARDED_FOR')
        if x_forwarded_for:
            ip = x_forwarded_for.split(',')[0]
        else:
            ip = request.META.get('REMOTE_ADDR')
        return ip


class LoginSerializer(serializers.Serializer):
    email = serializers.EmailField()
    password = serializers.CharField()

    def validate(self, data):
        user = authenticate(email=data["email"], password=data["password"])
        if not user:
            raise serializers.ValidationError(
                "No active account found with the given credentials"
            )

        if not user.is_active:
            raise serializers.ValidationError("This account has been deactivated")

        user.last_login = timezone.now()
        user.save(update_fields=["last_login"])

        if user.role == RoleChoices.STUDENT:  # type: ignore[attr-defined]
            try:
                student_profile = user.student_profile  # type: ignore[attr-defined]
                student_profile.last_login_at = timezone.now()
                student_profile.save(update_fields=["last_login_at"])
                
                # Check if student profile is verified (this is the institution verification)
                if not student_profile.is_verified:
                    raise serializers.ValidationError(
                        "Your institution is not yet verified. Please contact your institution administrator."
                    )
            except StudentProfile.DoesNotExist:  # type: ignore[attr-defined]
                # If no student profile exists, that's a data integrity issue
                raise serializers.ValidationError(
                    "Student profile not found. Please contact support."
                )

        return data

    def _get_profile_data(self, user):
        try:
            if user.role == RoleChoices.STUDENT:  # type: ignore[attr-defined]
                profile = user.student_profile  # type: ignore[attr-defined]
            elif user.role == RoleChoices.INSTITUTION_ADMIN:  # type: ignore[attr-defined]
                profile = user.institution_profile  # type: ignore[attr-defined]
            elif user.role == RoleChoices.EMPLOYER:  # type: ignore[attr-defined]
                profile = user.employer_profile  # type: ignore[attr-defined]
            else:
                profile = None

            if profile:
                return {
                    "first_name": profile.first_name,
                    "last_name": profile.last_name,
                }
        except (
            AttributeError,
            StudentProfile.DoesNotExist,  # type: ignore[attr-defined]
            InstitutionProfile.DoesNotExist,  # type: ignore[attr-defined]
            EmployerProfile.DoesNotExist,  # type: ignore[attr-defined]
        ):
            pass
        return {"first_name": None, "last_name": None}


class CustomTokenObtainPairSerializer(TokenObtainPairSerializer):
    email = serializers.EmailField()
    password = serializers.CharField()
    
    def validate(self, attrs):
<<<<<<< HEAD
        # Authenticate the user first
        user = authenticate(email=attrs['email'], password=attrs['password'])
        if not user:
            raise serializers.ValidationError(
                "No active account found with the given credentials"
            )
            
        if not user.is_active:
            raise serializers.ValidationError("This account has been deactivated")
            
        # Check if email is verified
        if not user.is_email_verified:  # type: ignore[attr-defined]
            raise serializers.ValidationError(
                "Please verify your email address before logging in. Check your email for a verification link."
            )
        
        user.last_login = timezone.now()
        user.save(update_fields=["last_login"])
        
        if user.role == RoleChoices.STUDENT:  # type: ignore[attr-defined]
            try:
                student_profile = user.student_profile  # type: ignore[attr-defined]
                student_profile.last_login_at = timezone.now()
                student_profile.save(update_fields=["last_login_at"])
                
                # Check if student profile is verified (this is the institution verification)
                if not student_profile.is_verified:
                    raise serializers.ValidationError(
                        "Your institution is not yet verified. Please contact your institution administrator."
                    )
            except StudentProfile.DoesNotExist:  # type: ignore[attr-defined]
                # If no student profile exists, that's a data integrity issue
                raise serializers.ValidationError(
                    "Student profile not found. Please contact support."
                )

        # Get the token using the parent class method
        data = super().validate(attrs)
        
        # Add user profile data
        profile_data = self._get_profile_data(user)
        data["user"] = {"email": user.email, "role": user.role, "profile": profile_data}  # type: ignore[attr-defined]
        
        return data
=======
        # Get request from context for IP address
        request = self.context.get('request')
        ip_address = self.get_client_ip(request) if request else None
        
        try:
            data = super().validate(attrs)
            user = self.user
            
            # Check if email is verified
            if not user.is_email_verified:  # type: ignore[attr-defined]
                raise serializers.ValidationError(
                    "Please verify your email address before logging in. Check your email for a verification link."
                )
            
            # Update last login for user
            user.last_login = timezone.now()
            user.save(update_fields=['last_login'])
            
            # Update last_login_at in profile if exists
            profile = getattr(user, 'studentprofile', None) or \
                     getattr(user, 'institutionprofile', None) or \
                     getattr(user, 'employerprofile', None)
            
            if profile:
                profile.last_login_at = timezone.now()
                profile.save(update_fields=['last_login_at'])
                
                # Check if student profile is verified (this is the institution verification)
                if user.role == RoleChoices.STUDENT and not profile.is_verified:  # type: ignore[attr-defined]
                    raise serializers.ValidationError(
                        "Your institution is not yet verified. Please contact your institution administrator."
                    )

            # Add custom claims
            refresh = self.get_token(user)
            data['refresh'] = str(refresh)
            data['access'] = str(refresh.access_token)
            data['user'] = {
                'email': user.email,
                'role': user.role,
                'profile': {
                    'first_name': profile.first_name if profile else None,
                    'last_name': profile.last_name if profile else None,
                }
            }
            
            # Log successful login security event
            if request:
                SecurityEvent.objects.create(
                    event_type='login_success',
                    user=user,
                    ip_address=ip_address,
                    user_agent=request.META.get('HTTP_USER_AGENT', ''),
                    details={'email': user.email}
                )
                
                # Create user session record
                UserSession.objects.create(
                    user=user,
                    session_key=request.session.session_key or '',
                    ip_address=ip_address,
                    user_agent=request.META.get('HTTP_USER_AGENT', ''),
                    login_time=timezone.now()
                )
            
            return data
            
        except Exception as e:
            # Log failed login attempt
            if request and 'email' in attrs:
                FailedLoginAttempt.objects.create(
                    email=attrs['email'],
                    ip_address=ip_address,
                    user_agent=request.META.get('HTTP_USER_AGENT', ''),
                    failure_reason=str(e)
                )
                
                SecurityEvent.objects.create(
                    event_type='login_failed',
                    ip_address=ip_address,
                    user_agent=request.META.get('HTTP_USER_AGENT', ''),
                    details={'email': attrs['email'], 'reason': str(e)}
                )
            
            raise e
    
    def get_client_ip(self, request):
        """Extract client IP address from request"""
        x_forwarded_for = request.META.get('HTTP_X_FORWARDED_FOR')
        if x_forwarded_for:
            ip = x_forwarded_for.split(',')[0]
        else:
            ip = request.META.get('REMOTE_ADDR')
        return ip
>>>>>>> c78f8366

    def _get_profile_data(self, user):
        try:
            if user.role == RoleChoices.STUDENT:  # type: ignore[attr-defined]
                profile = user.student_profile  # type: ignore[attr-defined]
            elif user.role == RoleChoices.INSTITUTION_ADMIN:  # type: ignore[attr-defined]
                profile = user.institution_profile  # type: ignore[attr-defined]
            elif user.role == RoleChoices.EMPLOYER:  # type: ignore[attr-defined]
                profile = user.employer_profile  # type: ignore[attr-defined]
            else:
                profile = None

            if profile:
                return {
                    "first_name": profile.first_name,
                    "last_name": profile.last_name,
                }
        except (
            AttributeError,
            StudentProfile.DoesNotExist,  # type: ignore[attr-defined]
            InstitutionProfile.DoesNotExist,  # type: ignore[attr-defined]
            EmployerProfile.DoesNotExist,  # type: ignore[attr-defined]
        ):
            pass
        return {"first_name": None, "last_name": None}


class PasswordResetRequestSerializer(serializers.Serializer):
    email = serializers.EmailField()
    reset_url_template = serializers.CharField(write_only=True, required=False)

    def validate_email(self, value):
        if not User.objects.filter(email=value).exists():  # type: ignore[attr-defined]
            raise serializers.ValidationError("No user found with this email address.")
        return value

    def save(self):
        user = User.objects.get(email=self.validated_data["email"])  # type: ignore[attr-defined]
        uid = urlsafe_base64_encode(force_bytes(user.pk))
        token = default_token_generator.make_token(user)

        # Use the provided template or a default from settings
        url_template = self.validated_data.get(  # type: ignore[attr-defined]
            "reset_url_template",
            getattr(
                settings,
                "PASSWORD_RESET_URL_TEMPLATE",
                "http://localhost:3000/reset-password/{uid}/{token}/",
            ),
        )
        reset_url = url_template.format(uid=uid, token=token)

<<<<<<< HEAD
=======
        # Get request context for logging
        request = self.context.get('request')
        ip_address = None
        user_agent = ''
        if request:
            ip_address = self.get_client_ip(request)
            user_agent = request.META.get('HTTP_USER_AGENT', '')

        # Log password reset request security event
        SecurityEvent.objects.create(
            event_type='password_reset_request',
            severity='medium',
            description=f'Password reset requested for user {user.email}',
            user=user,
            ip_address=ip_address,
            user_agent=user_agent,
            metadata={
                'email': user.email,
                'reset_method': 'email_link'
            }
        )

        # Create audit log
        AuditLog.objects.create(
            action='password_reset_request',
            user=user,
            resource_type='User',
            resource_id=str(user.pk),
            description=f'Password reset requested for user {user.email}',
            ip_address=ip_address,
            user_agent=user_agent,
            metadata={
                'email': user.email,
                'reset_method': 'email_link'
            }
        )

>>>>>>> c78f8366
        send_mail(
            subject="Password Reset Request",
            message=f"Click the following link to reset your password: {reset_url}",
            from_email=settings.DEFAULT_FROM_EMAIL,
            recipient_list=[user.email],  # type: ignore[attr-defined]
        )

    def get_client_ip(self, request):
        """Extract client IP address from request."""
        x_forwarded_for = request.META.get('HTTP_X_FORWARDED_FOR')
        if x_forwarded_for:
            ip = x_forwarded_for.split(',')[0]
        else:
            ip = request.META.get('REMOTE_ADDR')
        return ip


class PasswordResetConfirmSerializer(serializers.Serializer):
    uidb64 = serializers.CharField()
    token = serializers.CharField()
    new_password = serializers.CharField(
        write_only=True, validators=[validate_password]
    )

    def validate(self, attrs):
        try:
            uid = force_str(urlsafe_base64_decode(attrs["uidb64"]))
            user = User.objects.get(pk=uid)
        except (User.DoesNotExist, ValueError, TypeError):  # type: ignore[attr-defined]
            raise serializers.ValidationError("Invalid reset link.")

        if not default_token_generator.check_token(user, attrs["token"]):
            raise serializers.ValidationError("Invalid or expired token.")

        self.user = user
        return attrs

    def save(self):
<<<<<<< HEAD
=======
        # Get request context for logging
        request = self.context.get('request')
        ip_address = None
        user_agent = ''
        if request:
            ip_address = self.get_client_ip(request)
            user_agent = request.META.get('HTTP_USER_AGENT', '')

        # Log password reset confirmation security event
        SecurityEvent.objects.create(
            event_type='password_reset_confirm',
            severity='medium',
            description=f'Password reset completed for user {self.user.email}',
            user=self.user,
            ip_address=ip_address,
            user_agent=user_agent,
            metadata={
                'email': self.user.email,
                'reset_method': 'email_link'
            }
        )

        # Create audit log
        AuditLog.objects.create(
            action='password_reset_confirm',
            user=self.user,
            resource_type='User',
            resource_id=str(self.user.pk),
            description=f'Password reset completed for user {self.user.email}',
            ip_address=ip_address,
            user_agent=user_agent,
            metadata={
                'email': self.user.email,
                'reset_method': 'email_link'
            }
        )

>>>>>>> c78f8366
        self.user.set_password(self.validated_data["new_password"])  # type: ignore[index]
        self.user.save()

    def get_client_ip(self, request):
        """Extract client IP address from request."""
        x_forwarded_for = request.META.get('HTTP_X_FORWARDED_FOR')
        if x_forwarded_for:
            ip = x_forwarded_for.split(',')[0]
        else:
            ip = request.META.get('REMOTE_ADDR')
        return ip


class ChangePasswordSerializer(serializers.Serializer):
    old_password = serializers.CharField(write_only=True)
    new_password = serializers.CharField(
        write_only=True, validators=[validate_password]
    )

    def validate_old_password(self, value):
        user = self.context["request"].user
        if not user.check_password(value):
            raise serializers.ValidationError("Old password is incorrect.")
        return value

    def save(self):
        user = self.context["request"].user
        user.set_password(self.validated_data["new_password"])  # type: ignore[index]
        user.save()
        return user


class PasswordChangeSerializer(serializers.Serializer):
    old_password = serializers.CharField(required=True)
    new_password = serializers.CharField(required=True, validators=[validate_password])
    confirm_password = serializers.CharField(required=True)

    def validate(self, data):
        if data["new_password"] != data["confirm_password"]:
            raise serializers.ValidationError("The two password fields didn't match.")
        return data


class InviteSerializer(serializers.ModelSerializer):
    class Meta:
        model = Invite
        fields = ["email", "role"]

    def validate_role(self, value):
        if value == RoleChoices.STUDENT:
            raise serializers.ValidationError(
                "Cannot invite Students. They must self-register."
            )
        return value

    def create(self, validated_data):
        invite = Invite.objects.create(**validated_data)  # type: ignore[attr-defined]
        invite_link = (
            f"http://localhost:8000/api/auth/invite-register?token={invite.token}"
        )
<<<<<<< HEAD
=======
        
        # Log invite creation security event
        request = self.context.get('request')
        ip_address = None
        user_agent = ''
        created_by = None
        if request:
            ip_address = self.get_client_ip(request)
            user_agent = request.META.get('HTTP_USER_AGENT', '')
            created_by = request.user if request.user.is_authenticated else None

        SecurityEvent.objects.create(
            event_type='invite_created',
            severity='low',
            description=f'Invite created for {invite.email} with role {invite.role}',
            user=created_by,
            ip_address=ip_address,
            user_agent=user_agent,
            metadata={
                'invite_email': invite.email,
                'invite_role': invite.role,
                'invite_token': str(invite.token)
            }
        )
        
        # Create audit log
        AuditLog.objects.create(
            action='invite_created',
            user=created_by,
            resource_type='Invite',
            resource_id=str(invite.pk),
            description=f'Invite created for {invite.email} with role {invite.role}',
            ip_address=ip_address,
            user_agent=user_agent,
            metadata={
                'invite_email': invite.email,
                'invite_role': invite.role
            }
        )
        
>>>>>>> c78f8366
        send_mail(
            subject="You're invited to join EduLink KE",
            message=f"Click the following link to register: {invite_link}",
            from_email=settings.DEFAULT_FROM_EMAIL,
            recipient_list=[invite.email],
        )
        return invite
<<<<<<< HEAD
=======
    
    def get_client_ip(self, request):
        """Extract client IP address from request."""
        x_forwarded_for = request.META.get('HTTP_X_FORWARDED_FOR')
        if x_forwarded_for:
            ip = x_forwarded_for.split(',')[0]
        else:
            ip = request.META.get('REMOTE_ADDR')
        return ip
>>>>>>> c78f8366


class InvitedUserRegisterSerializer(serializers.ModelSerializer):
    password = serializers.CharField(write_only=True, validators=[validate_password])
    invite_token = serializers.UUIDField(write_only=True)

    class Meta:
        model = User
        fields = [
            "email",
            "password",
            "institution",
            "phone_number",
            "national_id",
            "invite_token",
        ]

    def validate(self, attrs):
        try:
            invite = Invite.objects.get(token=attrs["invite_token"], is_used=False)  # type: ignore[attr-defined]
        except Invite.DoesNotExist:  # type: ignore[attr-defined]
            raise serializers.ValidationError(
                {"invite_token": "Invalid or already used token."}
            )

        if invite.email.lower() != attrs["email"].lower():  # type: ignore[attr-defined, index]
            raise serializers.ValidationError({"email": "Email does not match invite."})

        if invite.role == RoleChoices.STUDENT:
            raise serializers.ValidationError(
                {"invite_token": "Students must use the public registration endpoint."}
            )

        self.context["invite"] = invite
        return attrs

    def create(self, validated_data):
        invite = self.context["invite"]
        validated_data["role"] = invite.role
        validated_data.pop("invite_token", None)
        user = User.objects.create_user(**validated_data)  # type: ignore[attr-defined]
<<<<<<< HEAD
        invite.is_used = True
        invite.save()
        return user
=======
        
        # Log invite usage security event
        request = self.context.get('request')
        ip_address = None
        user_agent = ''
        if request:
            ip_address = self.get_client_ip(request)
            user_agent = request.META.get('HTTP_USER_AGENT', '')

        SecurityEvent.objects.create(
            event_type='invite_used',
            severity='low',
            description=f'Invite used for registration by {user.email}',
            user=user,
            ip_address=ip_address,
            user_agent=user_agent,
            metadata={
                'invite_email': invite.email,
                'invite_role': invite.role,
                'invite_token': str(invite.token),
                'registration_email': user.email
            }
        )
        
        # Create audit log
        AuditLog.objects.create(
            action='invite_used',
            user=user,
            resource_type='Invite',
            resource_id=str(invite.pk),
            description=f'Invite used for registration by {user.email}',
            ip_address=ip_address,
            user_agent=user_agent,
            metadata={
                'invite_email': invite.email,
                'invite_role': invite.role,
                'registration_email': user.email
            }
        )
        
        invite.is_used = True
        invite.save()
        return user
    
    def get_client_ip(self, request):
        """Extract client IP address from request."""
        x_forwarded_for = request.META.get('HTTP_X_FORWARDED_FOR')
        if x_forwarded_for:
            ip = x_forwarded_for.split(',')[0]
        else:
            ip = request.META.get('REMOTE_ADDR')
        return ip
>>>>>>> c78f8366


class RegisterSerializer(serializers.ModelSerializer):
    password = serializers.CharField(write_only=True, validators=[validate_password])
    invite_token = serializers.UUIDField(required=False, write_only=True)

    class Meta:
        model = User
        fields = [
            "email",
            "password",
            "institution",
            "phone_number",
            "national_id",
            "invite_token",
        ]

    def validate(self, attrs):
        invite_token = attrs.get("invite_token", None)  # type: ignore[attr-defined]
        if invite_token:
            try:
                invite = Invite.objects.get(token=invite_token, is_used=False)  # type: ignore[attr-defined]
            except Invite.DoesNotExist:  # type: ignore[attr-defined]
                raise serializers.ValidationError(
                    {"invite_token": "Invalid or used invite token."}
                )

            if invite.email.lower() != attrs["email"].lower():  # type: ignore[attr-defined, index]
                raise serializers.ValidationError(
                    {"email": "Email does not match invite."}
                )

            attrs["role"] = invite.role
            self.context["invite"] = invite
        else:
            attrs["role"] = RoleChoices.STUDENT
        return attrs

    def create(self, validated_data):
        invite = self.context.get("invite", None)
        validated_data.pop("invite_token", None)
        user = User.objects.create_user(**validated_data)  # type: ignore[attr-defined]
<<<<<<< HEAD
        if invite:
            invite.is_used = True
            invite.save()
        return user
=======
        
        # Log registration security event
        request = self.context.get('request')
        ip_address = None
        user_agent = ''
        if request:
            ip_address = self.get_client_ip(request)
            user_agent = request.META.get('HTTP_USER_AGENT', '')

        if invite:
            # Log invite-based registration
            SecurityEvent.objects.create(
                event_type='invite_registration',
                severity='low',
                description=f'User registered via invite: {user.email}',
                user=user,
                ip_address=ip_address,
                user_agent=user_agent,
                metadata={
                    'invite_email': invite.email,
                    'invite_role': invite.role,
                    'registration_email': user.email,
                    'registration_type': 'invite_based'
                }
            )
            
            # Create audit log
            AuditLog.objects.create(
                action='invite_registration',
                user=user,
                resource_type='User',
                resource_id=str(user.pk),
                description=f'User registered via invite: {user.email}',
                ip_address=ip_address,
                user_agent=user_agent,
                metadata={
                    'invite_email': invite.email,
                    'invite_role': invite.role,
                    'registration_type': 'invite_based'
                }
            )
            
            invite.is_used = True
            invite.save()
        else:
            # Log regular registration
            SecurityEvent.objects.create(
                event_type='user_registration',
                severity='low',
                description=f'User registered: {user.email}',
                user=user,
                ip_address=ip_address,
                user_agent=user_agent,
                metadata={
                    'email': user.email,
                    'role': user.role,
                    'registration_type': 'regular'
                }
            )
            
            # Create audit log
            AuditLog.objects.create(
                action='user_registration',
                user=user,
                resource_type='User',
                resource_id=str(user.pk),
                description=f'User registered: {user.email}',
                ip_address=ip_address,
                user_agent=user_agent,
                metadata={
                    'email': user.email,
                    'role': user.role,
                    'registration_type': 'regular'
                }
            )
        
        return user
    
    def get_client_ip(self, request):
        """Extract client IP address from request."""
        x_forwarded_for = request.META.get('HTTP_X_FORWARDED_FOR')
        if x_forwarded_for:
            ip = x_forwarded_for.split(',')[0]
        else:
            ip = request.META.get('REMOTE_ADDR')
        return ip
>>>>>>> c78f8366


class TwoFALoginSerializer(serializers.Serializer):
    email = serializers.EmailField()
    password = serializers.CharField()

    def validate(self, data):
        user = authenticate(email=data["email"], password=data["password"])
        if not user:
<<<<<<< HEAD
=======
            # Log failed 2FA login attempt
            request = self.context.get('request')
            ip_address = None
            user_agent = ''
            if request:
                ip_address = self.get_client_ip(request)
                user_agent = request.META.get('HTTP_USER_AGENT', '')

            SecurityEvent.objects.create(
                event_type='2fa_login_failed',
                severity='medium',
                description=f'Failed 2FA login attempt for email {data["email"]} - invalid credentials',
                user=None,
                ip_address=ip_address,
                user_agent=user_agent,
                metadata={
                    'email': data["email"],
                    'failure_reason': 'invalid_credentials'
                }
            )
>>>>>>> c78f8366
            raise serializers.ValidationError("Invalid credentials")

        otp = f"{random.randint(100000, 999999)}"
        EmailOTP.objects.create(email=data["email"], code=otp)  # type: ignore[attr-defined]

<<<<<<< HEAD
=======
        # Log OTP generation security event
        request = self.context.get('request')
        ip_address = None
        user_agent = ''
        if request:
            ip_address = self.get_client_ip(request)
            user_agent = request.META.get('HTTP_USER_AGENT', '')

        SecurityEvent.objects.create(
            event_type='2fa_otp_generated',
            severity='low',
            description=f'2FA OTP generated for user {user.email}',
            user=user,
            ip_address=ip_address,
            user_agent=user_agent,
            metadata={
                'email': user.email,
                'otp_method': 'email'
            }
        )

>>>>>>> c78f8366
        send_mail(
            subject="Your EduLink 2FA Code",
            message=f"Your OTP is {otp}. It expires in 5 minutes.",
            from_email=None,
            recipient_list=[data["email"]],
        )

        return data

<<<<<<< HEAD
=======
    def get_client_ip(self, request):
        """Extract client IP address from request."""
        x_forwarded_for = request.META.get('HTTP_X_FORWARDED_FOR')
        if x_forwarded_for:
            ip = x_forwarded_for.split(',')[0]
        else:
            ip = request.META.get('REMOTE_ADDR')
        return ip

>>>>>>> c78f8366

class VerifyOTPSerializer(serializers.Serializer):
    email = serializers.EmailField()
    code = serializers.CharField(max_length=6)

    def validate(self, data):
<<<<<<< HEAD
=======
        request = self.context.get('request')
        ip_address = None
        user_agent = ''
        if request:
            ip_address = self.get_client_ip(request)
            user_agent = request.META.get('HTTP_USER_AGENT', '')

>>>>>>> c78f8366
        try:
            otp_entry = EmailOTP.objects.filter(
                email=data["email"], code=data["code"]
            ).latest(
                "created_at"
            )  # type: ignore[attr-defined]
        except EmailOTP.DoesNotExist:  # type: ignore[attr-defined]
<<<<<<< HEAD
            raise serializers.ValidationError("Invalid OTP")

        if otp_entry.is_expired():
            raise serializers.ValidationError("OTP expired")

        user = User.objects.get(email=data["email"])  # type: ignore[attr-defined]
        return {
            "refresh": str(RefreshToken.for_user(user)),
            "access": str(RefreshToken.for_user(user).access_token),  # type: ignore[attr-defined]
        }
=======
            # Log failed OTP verification - invalid code
            SecurityEvent.objects.create(
                event_type='2fa_verify_failed',
                severity='medium',
                description=f'Failed 2FA verification for email {data["email"]} - invalid OTP',
                user=None,
                ip_address=ip_address,
                user_agent=user_agent,
                metadata={
                    'email': data["email"],
                    'failure_reason': 'invalid_otp'
                }
            )
            raise serializers.ValidationError("Invalid OTP")

        if otp_entry.is_expired():
            # Log failed OTP verification - expired code
            SecurityEvent.objects.create(
                event_type='2fa_verify_failed',
                severity='medium',
                description=f'Failed 2FA verification for email {data["email"]} - expired OTP',
                user=None,
                ip_address=ip_address,
                user_agent=user_agent,
                metadata={
                    'email': data["email"],
                    'failure_reason': 'expired_otp'
                }
            )
            raise serializers.ValidationError("OTP expired")

        user = User.objects.get(email=data["email"])  # type: ignore[attr-defined]
        
        # Log successful 2FA verification
        SecurityEvent.objects.create(
            event_type='2fa_verify_success',
            severity='low',
            description=f'Successful 2FA verification for user {user.email}',
            user=user,
            ip_address=ip_address,
            user_agent=user_agent,
            metadata={
                'email': user.email,
                'verification_method': 'email_otp'
            }
        )

        return {
            "refresh": str(RefreshToken.for_user(user)),
            "access": str(RefreshToken.for_user(user).access_token),  # type: ignore[attr-defined]
        }

    def get_client_ip(self, request):
        """Extract client IP address from request."""
        x_forwarded_for = request.META.get('HTTP_X_FORWARDED_FOR')
        if x_forwarded_for:
            ip = x_forwarded_for.split(',')[0]
        else:
            ip = request.META.get('REMOTE_ADDR')
        return ip
>>>>>>> c78f8366
<|MERGE_RESOLUTION|>--- conflicted
+++ resolved
@@ -14,11 +14,8 @@
 from django.utils import timezone
 from django.db import transaction
 import random
-<<<<<<< HEAD
-=======
 from security.models import SecurityEvent, FailedLoginAttempt, UserSession, AuditLog
 from security.utils import ThreatDetector
->>>>>>> c78f8366
 from users.roles import RoleChoices
 
 
@@ -146,7 +143,45 @@
             user=user, **profile_data
         )
 
-<<<<<<< HEAD
+        # Log user registration security event
+        request = self.context.get('request')
+        ip_address = None
+        user_agent = ''
+        if request:
+            ip_address = self.get_client_ip(request)
+            user_agent = request.META.get('HTTP_USER_AGENT', '')
+
+        SecurityEvent.objects.create(
+            event_type='user_registration',
+            severity='low',
+            description=f'New student user registered: {user.email}',
+            user=user,
+            ip_address=ip_address,
+            user_agent=user_agent,
+            metadata={
+                'email': user.email,
+                'role': 'student',
+                'registration_type': 'student_self_registration',
+                'institution_name': institution.name
+            }
+        )
+        
+        # Create audit log
+        AuditLog.objects.create(
+            action='user_registration',
+            user=user,
+            resource_type='User',
+            resource_id=str(user.pk),
+            description=f'New student user registered: {user.email}',
+            ip_address=ip_address,
+            user_agent=user_agent,
+            metadata={
+                'email': user.email,
+                'role': 'student',
+                'registration_type': 'student_self_registration'
+            }
+        )
+
         # Create welcome notification
         from notifications.models import Notification
 
@@ -167,67 +202,6 @@
             [user.email],  # type: ignore[attr-defined]
             fail_silently=False,
         )
-=======
-        # Log user registration security event
-        request = self.context.get('request')
-        ip_address = None
-        user_agent = ''
-        if request:
-            ip_address = self.get_client_ip(request)
-            user_agent = request.META.get('HTTP_USER_AGENT', '')
-
-        SecurityEvent.objects.create(
-            event_type='user_registration',
-            severity='low',
-            description=f'New student user registered: {user.email}',
-            user=user,
-            ip_address=ip_address,
-            user_agent=user_agent,
-            metadata={
-                'email': user.email,
-                'role': 'student',
-                'registration_type': 'student_self_registration',
-                'institution_name': institution.name
-            }
-        )
-        
-        # Create audit log
-        AuditLog.objects.create(
-            action='user_registration',
-            user=user,
-            resource_type='User',
-            resource_id=str(user.pk),
-            description=f'New student user registered: {user.email}',
-            ip_address=ip_address,
-            user_agent=user_agent,
-            metadata={
-                'email': user.email,
-                'role': 'student',
-                'registration_type': 'student_self_registration'
-            }
-        )
-
-        # Create welcome notification
-        from notifications.models import Notification
-
-        Notification.objects.create(  # type: ignore[attr-defined]
-            user=user,
-            message=f"Welcome to EduLink KE, {student_profile.first_name}! We're excited to have you.",
-            notification_type="email",
-            status="pending",
-        )
-        # Send email verification
-        uid = urlsafe_base64_encode(force_bytes(user.pk))
-        token = default_token_generator.make_token(user)
-        verify_url = f"http://localhost:8000/api/auth/verify-email/{uid}/{token}/"
-        send_mail(
-            "Verify your EduLink account",
-            f"Hi {student_profile.first_name},\n\nPlease verify your email by clicking the link below:\n{verify_url}\n\nThank you for joining EduLink!",
-            settings.DEFAULT_FROM_EMAIL,
-            [user.email],  # type: ignore[attr-defined]
-            fail_silently=False,
-        )
->>>>>>> c78f8366
         return user
 
     def get_client_ip(self, request):
@@ -293,7 +267,45 @@
             user=user, institution=institution, **profile_data
         )
 
-<<<<<<< HEAD
+        # Log user registration security event
+        request = self.context.get('request')
+        ip_address = None
+        user_agent = ''
+        if request:
+            ip_address = self.get_client_ip(request)
+            user_agent = request.META.get('HTTP_USER_AGENT', '')
+
+        SecurityEvent.objects.create(
+            event_type='user_registration',
+            severity='low',
+            description=f'New institution admin user registered: {user.email}',
+            user=user,
+            ip_address=ip_address,
+            user_agent=user_agent,
+            metadata={
+                'email': user.email,
+                'role': 'institution_admin',
+                'registration_type': 'institution_admin_registration',
+                'institution_name': validated_data["institution_name"]
+            }
+        )
+        
+        # Create audit log
+        AuditLog.objects.create(
+            action='user_registration',
+            user=user,
+            resource_type='User',
+            resource_id=str(user.pk),
+            description=f'New institution admin user registered: {user.email}',
+            ip_address=ip_address,
+            user_agent=user_agent,
+            metadata={
+                'email': user.email,
+                'role': 'institution_admin',
+                'registration_type': 'institution_admin_registration'
+            }
+        )
+
         # Create welcome notification
         from notifications.models import Notification
 
@@ -314,67 +326,6 @@
             [user.email],  # type: ignore[attr-defined]
             fail_silently=False,
         )
-=======
-        # Log user registration security event
-        request = self.context.get('request')
-        ip_address = None
-        user_agent = ''
-        if request:
-            ip_address = self.get_client_ip(request)
-            user_agent = request.META.get('HTTP_USER_AGENT', '')
-
-        SecurityEvent.objects.create(
-            event_type='user_registration',
-            severity='low',
-            description=f'New institution admin user registered: {user.email}',
-            user=user,
-            ip_address=ip_address,
-            user_agent=user_agent,
-            metadata={
-                'email': user.email,
-                'role': 'institution_admin',
-                'registration_type': 'institution_admin_registration',
-                'institution_name': validated_data["institution_name"]
-            }
-        )
-        
-        # Create audit log
-        AuditLog.objects.create(
-            action='user_registration',
-            user=user,
-            resource_type='User',
-            resource_id=str(user.pk),
-            description=f'New institution admin user registered: {user.email}',
-            ip_address=ip_address,
-            user_agent=user_agent,
-            metadata={
-                'email': user.email,
-                'role': 'institution_admin',
-                'registration_type': 'institution_admin_registration'
-            }
-        )
-
-        # Create welcome notification
-        from notifications.models import Notification
-
-        Notification.objects.create(  # type: ignore[attr-defined]
-            user=user,
-            message=f"Welcome to EduLink KE, {institution_profile.first_name}! We're excited to have you.",
-            notification_type="email",
-            status="pending",
-        )
-        # Send email verification
-        uid = urlsafe_base64_encode(force_bytes(user.pk))
-        token = default_token_generator.make_token(user)
-        verify_url = f"http://localhost:8000/api/auth/verify-email/{uid}/{token}/"
-        send_mail(
-            "Verify your EduLink account",
-            f"Hi {institution_profile.first_name},\n\nPlease verify your email by clicking the link below:\n{verify_url}\n\nThank you for joining EduLink!",
-            settings.DEFAULT_FROM_EMAIL,
-            [user.email],  # type: ignore[attr-defined]
-            fail_silently=False,
-        )
->>>>>>> c78f8366
         return user
 
     def get_client_ip(self, request):
@@ -435,15 +386,6 @@
         # Create UserRole
         UserRole.objects.create(  # type: ignore[attr-defined]
             user=user, role="employer"
-<<<<<<< HEAD
-        )
-
-        # Create welcome notification
-        from notifications.models import Notification
-
-        Notification.objects.create(  # type: ignore[attr-defined]
-            user=user,
-=======
         )
 
         # Log user registration security event
@@ -490,7 +432,6 @@
 
         Notification.objects.create(  # type: ignore[attr-defined]
             user=user,
->>>>>>> c78f8366
             message=f"Welcome to EduLink KE, {employer_profile.first_name}! We're excited to have you.",
             notification_type="email",
             status="pending",
@@ -581,56 +522,7 @@
 
 
 class CustomTokenObtainPairSerializer(TokenObtainPairSerializer):
-    email = serializers.EmailField()
-    password = serializers.CharField()
-    
     def validate(self, attrs):
-<<<<<<< HEAD
-        # Authenticate the user first
-        user = authenticate(email=attrs['email'], password=attrs['password'])
-        if not user:
-            raise serializers.ValidationError(
-                "No active account found with the given credentials"
-            )
-            
-        if not user.is_active:
-            raise serializers.ValidationError("This account has been deactivated")
-            
-        # Check if email is verified
-        if not user.is_email_verified:  # type: ignore[attr-defined]
-            raise serializers.ValidationError(
-                "Please verify your email address before logging in. Check your email for a verification link."
-            )
-        
-        user.last_login = timezone.now()
-        user.save(update_fields=["last_login"])
-        
-        if user.role == RoleChoices.STUDENT:  # type: ignore[attr-defined]
-            try:
-                student_profile = user.student_profile  # type: ignore[attr-defined]
-                student_profile.last_login_at = timezone.now()
-                student_profile.save(update_fields=["last_login_at"])
-                
-                # Check if student profile is verified (this is the institution verification)
-                if not student_profile.is_verified:
-                    raise serializers.ValidationError(
-                        "Your institution is not yet verified. Please contact your institution administrator."
-                    )
-            except StudentProfile.DoesNotExist:  # type: ignore[attr-defined]
-                # If no student profile exists, that's a data integrity issue
-                raise serializers.ValidationError(
-                    "Student profile not found. Please contact support."
-                )
-
-        # Get the token using the parent class method
-        data = super().validate(attrs)
-        
-        # Add user profile data
-        profile_data = self._get_profile_data(user)
-        data["user"] = {"email": user.email, "role": user.role, "profile": profile_data}  # type: ignore[attr-defined]
-        
-        return data
-=======
         # Get request from context for IP address
         request = self.context.get('request')
         ip_address = self.get_client_ip(request) if request else None
@@ -725,32 +617,6 @@
         else:
             ip = request.META.get('REMOTE_ADDR')
         return ip
->>>>>>> c78f8366
-
-    def _get_profile_data(self, user):
-        try:
-            if user.role == RoleChoices.STUDENT:  # type: ignore[attr-defined]
-                profile = user.student_profile  # type: ignore[attr-defined]
-            elif user.role == RoleChoices.INSTITUTION_ADMIN:  # type: ignore[attr-defined]
-                profile = user.institution_profile  # type: ignore[attr-defined]
-            elif user.role == RoleChoices.EMPLOYER:  # type: ignore[attr-defined]
-                profile = user.employer_profile  # type: ignore[attr-defined]
-            else:
-                profile = None
-
-            if profile:
-                return {
-                    "first_name": profile.first_name,
-                    "last_name": profile.last_name,
-                }
-        except (
-            AttributeError,
-            StudentProfile.DoesNotExist,  # type: ignore[attr-defined]
-            InstitutionProfile.DoesNotExist,  # type: ignore[attr-defined]
-            EmployerProfile.DoesNotExist,  # type: ignore[attr-defined]
-        ):
-            pass
-        return {"first_name": None, "last_name": None}
 
 
 class PasswordResetRequestSerializer(serializers.Serializer):
@@ -778,8 +644,6 @@
         )
         reset_url = url_template.format(uid=uid, token=token)
 
-<<<<<<< HEAD
-=======
         # Get request context for logging
         request = self.context.get('request')
         ip_address = None
@@ -817,7 +681,6 @@
             }
         )
 
->>>>>>> c78f8366
         send_mail(
             subject="Password Reset Request",
             message=f"Click the following link to reset your password: {reset_url}",
@@ -856,8 +719,6 @@
         return attrs
 
     def save(self):
-<<<<<<< HEAD
-=======
         # Get request context for logging
         request = self.context.get('request')
         ip_address = None
@@ -895,7 +756,6 @@
             }
         )
 
->>>>>>> c78f8366
         self.user.set_password(self.validated_data["new_password"])  # type: ignore[index]
         self.user.save()
 
@@ -956,8 +816,6 @@
         invite_link = (
             f"http://localhost:8000/api/auth/invite-register?token={invite.token}"
         )
-<<<<<<< HEAD
-=======
         
         # Log invite creation security event
         request = self.context.get('request')
@@ -998,7 +856,6 @@
             }
         )
         
->>>>>>> c78f8366
         send_mail(
             subject="You're invited to join EduLink KE",
             message=f"Click the following link to register: {invite_link}",
@@ -1006,8 +863,6 @@
             recipient_list=[invite.email],
         )
         return invite
-<<<<<<< HEAD
-=======
     
     def get_client_ip(self, request):
         """Extract client IP address from request."""
@@ -1017,7 +872,6 @@
         else:
             ip = request.META.get('REMOTE_ADDR')
         return ip
->>>>>>> c78f8366
 
 
 class InvitedUserRegisterSerializer(serializers.ModelSerializer):
@@ -1059,11 +913,6 @@
         validated_data["role"] = invite.role
         validated_data.pop("invite_token", None)
         user = User.objects.create_user(**validated_data)  # type: ignore[attr-defined]
-<<<<<<< HEAD
-        invite.is_used = True
-        invite.save()
-        return user
-=======
         
         # Log invite usage security event
         request = self.context.get('request')
@@ -1116,7 +965,6 @@
         else:
             ip = request.META.get('REMOTE_ADDR')
         return ip
->>>>>>> c78f8366
 
 
 class RegisterSerializer(serializers.ModelSerializer):
@@ -1159,12 +1007,6 @@
         invite = self.context.get("invite", None)
         validated_data.pop("invite_token", None)
         user = User.objects.create_user(**validated_data)  # type: ignore[attr-defined]
-<<<<<<< HEAD
-        if invite:
-            invite.is_used = True
-            invite.save()
-        return user
-=======
         
         # Log registration security event
         request = self.context.get('request')
@@ -1251,7 +1093,6 @@
         else:
             ip = request.META.get('REMOTE_ADDR')
         return ip
->>>>>>> c78f8366
 
 
 class TwoFALoginSerializer(serializers.Serializer):
@@ -1261,8 +1102,6 @@
     def validate(self, data):
         user = authenticate(email=data["email"], password=data["password"])
         if not user:
-<<<<<<< HEAD
-=======
             # Log failed 2FA login attempt
             request = self.context.get('request')
             ip_address = None
@@ -1283,14 +1122,11 @@
                     'failure_reason': 'invalid_credentials'
                 }
             )
->>>>>>> c78f8366
             raise serializers.ValidationError("Invalid credentials")
 
         otp = f"{random.randint(100000, 999999)}"
         EmailOTP.objects.create(email=data["email"], code=otp)  # type: ignore[attr-defined]
 
-<<<<<<< HEAD
-=======
         # Log OTP generation security event
         request = self.context.get('request')
         ip_address = None
@@ -1312,7 +1148,6 @@
             }
         )
 
->>>>>>> c78f8366
         send_mail(
             subject="Your EduLink 2FA Code",
             message=f"Your OTP is {otp}. It expires in 5 minutes.",
@@ -1322,8 +1157,6 @@
 
         return data
 
-<<<<<<< HEAD
-=======
     def get_client_ip(self, request):
         """Extract client IP address from request."""
         x_forwarded_for = request.META.get('HTTP_X_FORWARDED_FOR')
@@ -1333,15 +1166,12 @@
             ip = request.META.get('REMOTE_ADDR')
         return ip
 
->>>>>>> c78f8366
 
 class VerifyOTPSerializer(serializers.Serializer):
     email = serializers.EmailField()
     code = serializers.CharField(max_length=6)
 
     def validate(self, data):
-<<<<<<< HEAD
-=======
         request = self.context.get('request')
         ip_address = None
         user_agent = ''
@@ -1349,7 +1179,6 @@
             ip_address = self.get_client_ip(request)
             user_agent = request.META.get('HTTP_USER_AGENT', '')
 
->>>>>>> c78f8366
         try:
             otp_entry = EmailOTP.objects.filter(
                 email=data["email"], code=data["code"]
@@ -1357,18 +1186,6 @@
                 "created_at"
             )  # type: ignore[attr-defined]
         except EmailOTP.DoesNotExist:  # type: ignore[attr-defined]
-<<<<<<< HEAD
-            raise serializers.ValidationError("Invalid OTP")
-
-        if otp_entry.is_expired():
-            raise serializers.ValidationError("OTP expired")
-
-        user = User.objects.get(email=data["email"])  # type: ignore[attr-defined]
-        return {
-            "refresh": str(RefreshToken.for_user(user)),
-            "access": str(RefreshToken.for_user(user).access_token),  # type: ignore[attr-defined]
-        }
-=======
             # Log failed OTP verification - invalid code
             SecurityEvent.objects.create(
                 event_type='2fa_verify_failed',
@@ -1428,5 +1245,4 @@
             ip = x_forwarded_for.split(',')[0]
         else:
             ip = request.META.get('REMOTE_ADDR')
-        return ip
->>>>>>> c78f8366
+        return ip