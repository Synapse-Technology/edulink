from rest_framework import status, generics
from rest_framework.response import Response
from rest_framework.views import APIView
from rest_framework.permissions import AllowAny, IsAuthenticated
from rest_framework_simplejwt.views import TokenObtainPairView
from django.contrib.auth import get_user_model
from django.contrib.auth.tokens import default_token_generator
from django.utils.http import urlsafe_base64_encode, urlsafe_base64_decode
from django.utils.encoding import force_bytes, force_str
from django.core.mail import send_mail
from django.conf import settings
from django.shortcuts import render, redirect
from django.views import View
from django.views.generic import TemplateView
from django.db import transaction
<<<<<<< HEAD

=======
from security.utils import ThreatDetector
from security.models import SecurityEvent, FailedLoginAttempt, AuditLog
>>>>>>> c78f8366
from users.roles import RoleChoices
from .serializers import (
    EmployerRegistrationSerializer,
    InstitutionRegistrationSerializer,
    StudentRegistrationSerializer,
    CustomTokenObtainPairSerializer,
    PasswordResetRequestSerializer,
    PasswordResetConfirmSerializer,
    InviteSerializer,
    ChangePasswordSerializer,
    TwoFALoginSerializer,
    VerifyOTPSerializer,
)
from authentication.models import Invite
from .permissions import IsStudent, IsEmployer, IsInstitution, IsAdmin

User = get_user_model()


class PasswordResetConfirmTemplateView(View):
    def get(self, request, uidb64, token):
        context = {
            "uidb64": uidb64,
            "token": token,
        }
        return render(request, "password_reset_confirm.html", context)

    def post(self, request, uidb64, token):
        new_password = request.POST.get("new_password")
        confirm_password = request.POST.get("confirm_password")

        if new_password != confirm_password:
            return render(
                request,
                "password_reset_confirm.html",
                {
                    "error": {
                        "password_mismatch": ["The two password fields didn't match."]
                    },
                    "uidb64": uidb64,
                    "token": token,
                },
            )

        data = {
            "uidb64": uidb64,
            "token": token,
            "new_password": new_password,
        }

        serializer = PasswordResetConfirmSerializer(data=data)

        if serializer.is_valid():
            serializer.save()
            return redirect("password_reset_success")

        return render(
            request,
            "password_reset_confirm.html",
            {
                "error": serializer.errors,
                "uidb64": uidb64,
                "token": token,
            },
        )


class InviteRegisterTemplateView(View):
    def get(self, request):
        token = request.GET.get("token")
        context = {"invite_token": token}

        try:
            invite = Invite.objects.get(token=token, is_used=False)  # type: ignore[attr-defined]
            context["email"] = invite.email
            context["role"] = invite.role  # ✅ include role for conditional form fields
        except Invite.DoesNotExist:  # type: ignore[attr-defined]
            context["error"] = {"invite_token": "Invalid or expired invitation link."}

        return render(request, "invite_register.html", context)

    def post(self, request):
        # Basic shared data
        data = {
            "invite_token": request.POST.get("invite_token"),
            "email": request.POST.get("email"),
            "password": request.POST.get("password"),
            "phone_number": request.POST.get("phone_number"),
            "national_id": request.POST.get("national_id"),
        }

        # Get invite to determine role-specific fields
        try:
            invite = Invite.objects.get(token=data["invite_token"], is_used=False)  # type: ignore[attr-defined]
            role = invite.role
        except Invite.DoesNotExist:  # type: ignore[attr-defined]
            return render(
                request,
                "invite_register.html",
                {
                    "error": {"invite_token": "Invalid or expired invitation token."},
                    **data,
                },
            )

        # Define required fields for each role
        required_fields = ["email", "password", "phone_number"]
        if role == "institution_admin":
            data.update(
                {
                    "first_name": request.POST.get("first_name"),
                    "last_name": request.POST.get("last_name"),
                    "institution_name": request.POST.get("institution_name"),
                    "institution_type": request.POST.get("institution_type"),
                    "registration_number": request.POST.get("registration_number"),
                    "address": request.POST.get("address"),
                    "website": request.POST.get("website"),
                    "position": request.POST.get("position"),
                }
            )
            required_fields += [
                "first_name",
                "last_name",
                "institution_name",
                "institution_type",
                "registration_number",
                "address",
            ]
            serializer_class = InstitutionRegistrationSerializer
        elif role == "employer":
            data.update(
                {
                    "first_name": request.POST.get("first_name"),
                    "last_name": request.POST.get("last_name"),
                    "company_name": request.POST.get("company_name"),
                    "industry": request.POST.get("industry"),
                    "company_size": request.POST.get("company_size"),
                    "location": request.POST.get("location"),
                    "website": request.POST.get("website"),
                    "department": request.POST.get("department"),
                    "position": request.POST.get("position"),
                }
            )
            required_fields += [
                "first_name",
                "last_name",
                "company_name",
                "industry",
                "company_size",
                "location",
            ]
            serializer_class = EmployerRegistrationSerializer
        else:
            return render(
                request,
                "invite_register.html",
                {
                    "error": {"role": "Invalid role for invited registration."},
                    **data,
                    "role": role,
                },
            )

        # Pre-validate required fields
        missing = [field for field in required_fields if not data.get(field)]
        if missing:
            return render(
                request,
                "invite_register.html",
                {
                    "error": {
                        "missing_fields": f"Please fill in all required fields: {', '.join(missing)}."
                    },
                    **data,
                    "role": role,
                },
            )

        serializer = serializer_class(data=data)
        if serializer.is_valid():
            serializer.save()
            invite.is_used = True
            invite.save()
            return redirect("registration_success")

        return render(
            request,
            "invite_register.html",
            {"error": serializer.errors, **data, "role": role},
        )


class StudentRegistrationView(APIView):
    permission_classes = [AllowAny]

    def post(self, request):
        serializer = StudentRegistrationSerializer(data=request.data)
        if serializer.is_valid():
            try:
                with transaction.atomic():  # type: ignore[attr-defined]
                    user = serializer.save()
                    return Response(
                        {
                            "message": "Registration successful. Please check your email to verify your account.",
                            "user": {
                                "email": user.email,  # type: ignore[attr-defined]
                                "role": "student",
                            },
                        },
                        status=status.HTTP_201_CREATED,
                    )
            except Exception as e:
                return Response({"error": str(e)}, status=status.HTTP_400_BAD_REQUEST)
        return Response(serializer.errors, status=status.HTTP_400_BAD_REQUEST)


class LoginView(TokenObtainPairView):
    serializer_class = CustomTokenObtainPairSerializer
    permission_classes = [AllowAny]
    
    def post(self, request, *args, **kwargs):
        # Initialize threat detector
        threat_detector = ThreatDetector()
        
        # Get client IP
        client_ip = self.get_client_ip(request)
        
        # Check for brute force attempts before processing login
        email = request.data.get('email', '')
        if threat_detector.check_brute_force(email, client_ip):
            # Log security event for brute force attempt
            SecurityEvent.objects.create(
                event_type='brute_force_attempt',
                severity='high',
                ip_address=client_ip,
                description=f'Brute force login attempt detected for email: {email}',
                metadata={
                    'email': email,
                    'user_agent': request.META.get('HTTP_USER_AGENT', ''),
                    'detection_method': 'brute_force_threshold'
                }
            )
            return Response(
                {'error': 'Too many failed login attempts. Please try again later.'},
                status=status.HTTP_429_TOO_MANY_REQUESTS
            )
        
        # Process normal login
        response = super().post(request, *args, **kwargs)
        
        # If login was successful, log security event
        if response.status_code == 200:
            try:
                user = User.objects.get(email=email)
                SecurityEvent.objects.create(
                    user=user,
                    event_type='user_login',
                    severity='info',
                    ip_address=client_ip,
                    description=f'Successful login for user: {email}',
                    metadata={
                        'login_method': 'jwt_token',
                        'user_agent': request.META.get('HTTP_USER_AGENT', ''),
                        'session_key': request.session.session_key
                    }
                )
            except User.DoesNotExist:
                pass
        
        return response
    
    def get_client_ip(self, request):
        """Get client IP address from request."""
        x_forwarded_for = request.META.get('HTTP_X_FORWARDED_FOR')
        if x_forwarded_for:
            ip = x_forwarded_for.split(',')[0]
        else:
            ip = request.META.get('REMOTE_ADDR')
        return ip


class PasswordResetRequestView(APIView):  # type: ignore[attr-defined]
    permission_classes = [AllowAny]

    def post(self, request):
        serializer = PasswordResetRequestSerializer(data=request.data)
        if serializer.is_valid():
            email = serializer.validated_data["email"]  # type: ignore[attr-defined]
            try:
                user = User.objects.get(email=email)
                token = default_token_generator.make_token(user)
                uid = urlsafe_base64_encode(force_bytes(user.pk))
                reset_link = f"{settings.FRONTEND_URL}/reset-password/{uid}/{token}"

                send_mail(
                    "Password Reset Request",
                    f"Click the following link to reset your password: {reset_link}",
                    settings.DEFAULT_FROM_EMAIL,
                    [email],
                    fail_silently=False,
                )
                return Response(
                    {"message": "Password reset link has been sent to your email."},
                    status=status.HTTP_200_OK,
                )
            except User.DoesNotExist:  # type: ignore[attr-defined]
                return Response(
                    {
                        "message": "If an account exists with this email, you will receive a password reset link."
                    },
                    status=status.HTTP_200_OK,
                )
        return Response(serializer.errors, status=status.HTTP_400_BAD_REQUEST)


class InviteCreateView(generics.CreateAPIView):
    queryset = Invite.objects.all()  # type: ignore[attr-defined]
    serializer_class = InviteSerializer
    permission_classes = [IsAuthenticated, IsAdmin]


class InviteRegisterView(APIView):
    permission_classes = [AllowAny]
<<<<<<< HEAD

=======
    
    def get_client_ip(self, request):
        """Get client IP address from request."""
        x_forwarded_for = request.META.get('HTTP_X_FORWARDED_FOR')
        if x_forwarded_for:
            ip = x_forwarded_for.split(',')[0]
        else:
            ip = request.META.get('REMOTE_ADDR')
        return ip
    
>>>>>>> c78f8366
    def post(self, request):
        invite_token = request.data.get("invite_token")
        if not invite_token:
            return Response({"invite_token": "This field is required."}, status=400)

        try:
            invite = Invite.objects.get(token=invite_token, is_used=False)  # type: ignore[attr-defined]
        except Invite.DoesNotExist:  # type: ignore[attr-defined]
            return Response({"invite_token": "Invalid or used token."}, status=400)

        role = invite.role

        # Dynamically choose serializer based on role
        if role == RoleChoices.INSTITUTION_ADMIN:
            serializer_class = InstitutionRegistrationSerializer
        elif role == RoleChoices.EMPLOYER:
            serializer_class = EmployerRegistrationSerializer
        else:
            return Response(
                {"detail": "Invalid role for invited registration."}, status=400
            )

        serializer = serializer_class(data=request.data)
        if serializer.is_valid():
            user = serializer.save()

            # Mark invite as used
            invite.is_used = True
            invite.save()

            return Response(
                {
                    "message": f"{role.replace('_', ' ').title()} registered successfully.",
                    "user": {"email": user.email, "role": role},  # type: ignore[attr-defined]
                },
                status=201,
            )

        return Response(serializer.errors, status=400)
<<<<<<< HEAD


class TwoFALoginView(generics.GenericAPIView):
    serializer_class = TwoFALoginSerializer

    def post(self, request):
        serializer = self.get_serializer(data=request.data)
        if serializer.is_valid():
            return Response(serializer.validated_data, status=200)
        return Response(serializer.errors, status=400)


class VerifyOTPView(generics.GenericAPIView):
    serializer_class = VerifyOTPSerializer

    def post(self, request):
        serializer = self.get_serializer(data=request.data)
        if serializer.is_valid():
            return Response(serializer.validated_data, status=200)
        return Response(serializer.errors, status=400)


# Login endpoint


class CustomTokenObtainPairView(TokenObtainPairView):
    serializer_class = CustomTokenObtainPairSerializer


# Public: Request a password reset


class PasswordResetRequestView(generics.GenericAPIView):
    serializer_class = PasswordResetRequestSerializer
    permission_classes = [AllowAny]

    def post(self, request):
        serializer = self.get_serializer(data=request.data)
        if serializer.is_valid():
            serializer.save()
            return Response(
                {"detail": "Password reset link sent."}, status=status.HTTP_200_OK
            )
        return Response(serializer.errors, status=status.HTTP_400_BAD_REQUEST)


# Public: Reset password with token


class PasswordResetConfirmView(generics.GenericAPIView):
    serializer_class = PasswordResetConfirmSerializer
    permission_classes = [AllowAny]

    def post(self, request, uidb64, token):
        data = {
            "uidb64": uidb64,
            "token": token,
            "new_password": request.data.get("new_password"),
        }
        serializer = self.get_serializer(data=data)
        if serializer.is_valid():
            serializer.save()
            return Response(
                {"detail": "Password has been reset."}, status=status.HTTP_200_OK
            )
        return Response(serializer.errors, status=status.HTTP_400_BAD_REQUEST)
=======
>>>>>>> c78f8366


# Authenticated users only: Update their own password


class ChangePasswordView(generics.UpdateAPIView):
    serializer_class = ChangePasswordSerializer
    permission_classes = [IsAuthenticated]
<<<<<<< HEAD

    def get_object(self):
        return self.request.user


# STUDENT-only: Submit an application


class SubmitApplicationView(APIView):
    permission_classes = [IsAuthenticated, IsStudent]

    def post(self, request):
=======
    
    def get_client_ip(self, request):
        """Get client IP address from request."""
        x_forwarded_for = request.META.get('HTTP_X_FORWARDED_FOR')
        if x_forwarded_for:
            ip = x_forwarded_for.split(',')[0]
        else:
            ip = request.META.get('REMOTE_ADDR')
        return ip
    
    def post(self, request):
        serializer = PasswordChangeSerializer(data=request.data)
        if serializer.is_valid():
            user = request.user
            client_ip = self.get_client_ip(request)
            
            if user.check_password(serializer.validated_data['old_password']):
                user.set_password(serializer.validated_data['new_password'])
                user.save()
                
                # Log security event for password change
                SecurityEvent.objects.create(
                    event_type='password_change',
                    severity='medium',
                    description=f'User {user.email} changed their password',
                    user=user,
                    ip_address=client_ip,
                    user_agent=request.META.get('HTTP_USER_AGENT', ''),
                    metadata={
                        'change_method': 'authenticated_user',
                        'user_agent': request.META.get('HTTP_USER_AGENT', '')
                    }
                )
                
                # Create audit log
                AuditLog.objects.create(
                    action='password_change',
                    user=user,
                    resource_type='User',
                    resource_id=str(user.pk),
                    description=f'User {user.email} changed their password',
                    ip_address=client_ip,
                    user_agent=request.META.get('HTTP_USER_AGENT', ''),
                    metadata={
                        'change_method': 'authenticated_user'
                    }
                )
                
                return Response({
                    'message': 'Password changed successfully.'
                }, status=status.HTTP_200_OK)
            else:
                # Log failed password change attempt
                SecurityEvent.objects.create(
                    event_type='failed_password_change',
                    severity='medium',
                    description=f'Failed password change attempt for user {user.email} - incorrect current password',
                    user=user,
                    ip_address=client_ip,
                    user_agent=request.META.get('HTTP_USER_AGENT', ''),
                    metadata={
                        'failure_reason': 'incorrect_current_password',
                        'user_agent': request.META.get('HTTP_USER_AGENT', '')
                    }
                )
                
                return Response({
                    'error': 'Current password is incorrect.'
                }, status=status.HTTP_400_BAD_REQUEST)
        return Response(serializer.errors, status=status.HTTP_400_BAD_REQUEST)


class TwoFALoginView(generics.GenericAPIView):
    serializer_class = TwoFALoginSerializer

    def post(self, request):
        serializer = self.get_serializer(data=request.data)
        if serializer.is_valid():
            return Response(serializer.validated_data, status=200)
        return Response(serializer.errors, status=400)


class VerifyOTPView(generics.GenericAPIView):
    serializer_class = VerifyOTPSerializer

    def post(self, request):
        serializer = self.get_serializer(data=request.data)
        if serializer.is_valid():
            return Response(serializer.validated_data, status=200)
        return Response(serializer.errors, status=400)


# Login endpoint


class CustomTokenObtainPairView(TokenObtainPairView):
    serializer_class = CustomTokenObtainPairSerializer


# Public: Request a password reset


class PasswordResetRequestView(generics.GenericAPIView):
    serializer_class = PasswordResetRequestSerializer
    permission_classes = [AllowAny]

    def post(self, request):
        serializer = self.get_serializer(data=request.data)
        if serializer.is_valid():
            serializer.save()
            return Response(
                {"detail": "Password reset link sent."}, status=status.HTTP_200_OK
            )
        return Response(serializer.errors, status=status.HTTP_400_BAD_REQUEST)


# Public: Reset password with token


class PasswordResetConfirmView(generics.GenericAPIView):
    serializer_class = PasswordResetConfirmSerializer
    permission_classes = [AllowAny]

    def post(self, request, uidb64, token):
        data = {
            "uidb64": uidb64,
            "token": token,
            "new_password": request.data.get("new_password"),
        }
        serializer = self.get_serializer(data=data)
        if serializer.is_valid():
            serializer.save()
            return Response(
                {"detail": "Password has been reset."}, status=status.HTTP_200_OK
            )
        return Response(serializer.errors, status=status.HTTP_400_BAD_REQUEST)


# Authenticated users only: Update their own password


class ChangePasswordView(generics.UpdateAPIView):
    serializer_class = ChangePasswordSerializer
    permission_classes = [IsAuthenticated]

    def get_object(self):
        return self.request.user


# STUDENT-only: Submit an application


class SubmitApplicationView(APIView):
    permission_classes = [IsAuthenticated, IsStudent]

    def post(self, request):
>>>>>>> c78f8366
        return Response({"message": "Application submitted!"})


# STUDENT-only: View their own applications


class ViewOwnApplicationsView(APIView):
    permission_classes = [IsAuthenticated, IsStudent]

    def get(self, request):
        return Response({"applications": ["Internship 1", "Internship 2"]})


# EMPLOYER-only: Create an internship


class CreateInternshipView(APIView):
    permission_classes = [IsAuthenticated, IsEmployer]

    def post(self, request):
        return Response({"message": "Internship created!"})


# EMPLOYER-only: View applications to their internships


class ViewOwnInternshipApplicationsView(APIView):
    permission_classes = [IsAuthenticated, IsEmployer]

    def get(self, request):
        return Response({"applications": ["John Doe", "Jane Doe"]})


# INSTITUTION ADMIN-only: View institution's registered students


class ViewInstitutionStudentsView(APIView):
    permission_classes = [IsAuthenticated, IsInstitution]

    def get(self, request):
        return Response({"students": ["Alice", "Bob"]})


# INSTITUTION ADMIN-only: Generate analytics reports


class GenerateAnalyticsReportView(APIView):
    permission_classes = [IsAuthenticated, IsInstitution]

    def get(self, request):
        return Response({"report": "Student placement analytics"})


# ADMIN-only: View all users (SuperAdmin)


class ViewAllUsersView(APIView):
    permission_classes = [IsAuthenticated, IsAdmin]

    def get(self, request):
        return Response({"users": ["Admin", "Student", "Employer", "Institution"]})


class RegistrationSuccessView(TemplateView):
    template_name = "registration_success.html"


class PasswordResetSuccessView(TemplateView):
    template_name = "password_reset_success.html"


class VerifyEmailView(View):
    def get(self, request, uidb64, token):
<<<<<<< HEAD
=======
        client_ip = self.get_client_ip(request)
        user_agent = request.META.get('HTTP_USER_AGENT', '')
        
>>>>>>> c78f8366
        try:
            uid = force_str(urlsafe_base64_decode(uidb64))
            user = User.objects.get(pk=uid)
        except (TypeError, ValueError, OverflowError, User.DoesNotExist):  # type: ignore[attr-defined]
            user = None
<<<<<<< HEAD
        if user is not None and default_token_generator.check_token(user, token):
            user.is_email_verified = True  # type: ignore[attr-defined]
            user.save()
=======
            
        if user is not None and default_token_generator.check_token(user, token):
            user.is_email_verified = True  # type: ignore[attr-defined]
            user.save()
            
            # Log successful email verification
            SecurityEvent.objects.create(
                event_type='email_verification_success',
                severity='low',
                description=f'Email verification successful for user {user.email}',
                user=user,
                ip_address=client_ip,
                user_agent=user_agent,
                metadata={
                    'email': user.email,
                    'verification_method': 'email_link'
                }
            )
            
            # Create audit log
            AuditLog.objects.create(
                action='email_verification_success',
                user=user,
                resource_type='User',
                resource_id=str(user.pk),
                description=f'Email verification successful for user {user.email}',
                ip_address=client_ip,
                user_agent=user_agent,
                metadata={
                    'email': user.email,
                    'verification_method': 'email_link'
                }
            )
            
>>>>>>> c78f8366
            # Get first name for personalization
            first_name = user.email.split("@")[0]  # type: ignore[attr-defined]
            # type: ignore[attr-defined]
            if (
                user.profile  # type: ignore[attr-defined]
                and hasattr(user.profile, "first_name")  # type: ignore[attr-defined]
                and user.profile.first_name  # type: ignore[attr-defined]
            ):
                first_name = user.profile.first_name  # type: ignore[attr-defined]
            return render(request, "email_verified.html", {"first_name": first_name})
        else:
<<<<<<< HEAD
            return render(request, "email_verification_failed.html")
=======
            # Log failed email verification
            SecurityEvent.objects.create(
                event_type='email_verification_failed',
                severity='medium',
                description=f'Failed email verification attempt - invalid token or user',
                user=user if user else None,
                ip_address=client_ip,
                user_agent=user_agent,
                metadata={
                    'uid': uidb64,
                    'failure_reason': 'invalid_token_or_user'
                }
            )
            return render(request, "email_verification_failed.html")
    
    def get_client_ip(self, request):
        """Extract client IP address from request."""
        x_forwarded_for = request.META.get('HTTP_X_FORWARDED_FOR')
        if x_forwarded_for:
            ip = x_forwarded_for.split(',')[0]
        else:
            ip = request.META.get('REMOTE_ADDR')
        return ip
>>>>>>> c78f8366
<|MERGE_RESOLUTION|>--- conflicted
+++ resolved
@@ -13,12 +13,8 @@
 from django.views import View
 from django.views.generic import TemplateView
 from django.db import transaction
-<<<<<<< HEAD
-
-=======
 from security.utils import ThreatDetector
 from security.models import SecurityEvent, FailedLoginAttempt, AuditLog
->>>>>>> c78f8366
 from users.roles import RoleChoices
 from .serializers import (
     EmployerRegistrationSerializer,
@@ -342,9 +338,6 @@
 
 class InviteRegisterView(APIView):
     permission_classes = [AllowAny]
-<<<<<<< HEAD
-
-=======
     
     def get_client_ip(self, request):
         """Get client IP address from request."""
@@ -355,7 +348,6 @@
             ip = request.META.get('REMOTE_ADDR')
         return ip
     
->>>>>>> c78f8366
     def post(self, request):
         invite_token = request.data.get("invite_token")
         if not invite_token:
@@ -395,97 +387,9 @@
             )
 
         return Response(serializer.errors, status=400)
-<<<<<<< HEAD
-
-
-class TwoFALoginView(generics.GenericAPIView):
-    serializer_class = TwoFALoginSerializer
-
-    def post(self, request):
-        serializer = self.get_serializer(data=request.data)
-        if serializer.is_valid():
-            return Response(serializer.validated_data, status=200)
-        return Response(serializer.errors, status=400)
-
-
-class VerifyOTPView(generics.GenericAPIView):
-    serializer_class = VerifyOTPSerializer
-
-    def post(self, request):
-        serializer = self.get_serializer(data=request.data)
-        if serializer.is_valid():
-            return Response(serializer.validated_data, status=200)
-        return Response(serializer.errors, status=400)
-
-
-# Login endpoint
-
-
-class CustomTokenObtainPairView(TokenObtainPairView):
-    serializer_class = CustomTokenObtainPairSerializer
-
-
-# Public: Request a password reset
-
-
-class PasswordResetRequestView(generics.GenericAPIView):
-    serializer_class = PasswordResetRequestSerializer
-    permission_classes = [AllowAny]
-
-    def post(self, request):
-        serializer = self.get_serializer(data=request.data)
-        if serializer.is_valid():
-            serializer.save()
-            return Response(
-                {"detail": "Password reset link sent."}, status=status.HTTP_200_OK
-            )
-        return Response(serializer.errors, status=status.HTTP_400_BAD_REQUEST)
-
-
-# Public: Reset password with token
-
-
-class PasswordResetConfirmView(generics.GenericAPIView):
-    serializer_class = PasswordResetConfirmSerializer
-    permission_classes = [AllowAny]
-
-    def post(self, request, uidb64, token):
-        data = {
-            "uidb64": uidb64,
-            "token": token,
-            "new_password": request.data.get("new_password"),
-        }
-        serializer = self.get_serializer(data=data)
-        if serializer.is_valid():
-            serializer.save()
-            return Response(
-                {"detail": "Password has been reset."}, status=status.HTTP_200_OK
-            )
-        return Response(serializer.errors, status=status.HTTP_400_BAD_REQUEST)
-=======
->>>>>>> c78f8366
-
-
-# Authenticated users only: Update their own password
-
-
-class ChangePasswordView(generics.UpdateAPIView):
-    serializer_class = ChangePasswordSerializer
+
+class PasswordChangeView(APIView):
     permission_classes = [IsAuthenticated]
-<<<<<<< HEAD
-
-    def get_object(self):
-        return self.request.user
-
-
-# STUDENT-only: Submit an application
-
-
-class SubmitApplicationView(APIView):
-    permission_classes = [IsAuthenticated, IsStudent]
-
-    def post(self, request):
-=======
     
     def get_client_ip(self, request):
         """Get client IP address from request."""
@@ -642,7 +546,6 @@
     permission_classes = [IsAuthenticated, IsStudent]
 
     def post(self, request):
->>>>>>> c78f8366
         return Response({"message": "Application submitted!"})
 
 
@@ -716,22 +619,14 @@
 
 class VerifyEmailView(View):
     def get(self, request, uidb64, token):
-<<<<<<< HEAD
-=======
         client_ip = self.get_client_ip(request)
         user_agent = request.META.get('HTTP_USER_AGENT', '')
         
->>>>>>> c78f8366
         try:
             uid = force_str(urlsafe_base64_decode(uidb64))
             user = User.objects.get(pk=uid)
         except (TypeError, ValueError, OverflowError, User.DoesNotExist):  # type: ignore[attr-defined]
             user = None
-<<<<<<< HEAD
-        if user is not None and default_token_generator.check_token(user, token):
-            user.is_email_verified = True  # type: ignore[attr-defined]
-            user.save()
-=======
             
         if user is not None and default_token_generator.check_token(user, token):
             user.is_email_verified = True  # type: ignore[attr-defined]
@@ -766,7 +661,6 @@
                 }
             )
             
->>>>>>> c78f8366
             # Get first name for personalization
             first_name = user.email.split("@")[0]  # type: ignore[attr-defined]
             # type: ignore[attr-defined]
@@ -778,9 +672,6 @@
                 first_name = user.profile.first_name  # type: ignore[attr-defined]
             return render(request, "email_verified.html", {"first_name": first_name})
         else:
-<<<<<<< HEAD
-            return render(request, "email_verification_failed.html")
-=======
             # Log failed email verification
             SecurityEvent.objects.create(
                 event_type='email_verification_failed',
@@ -803,5 +694,4 @@
             ip = x_forwarded_for.split(',')[0]
         else:
             ip = request.META.get('REMOTE_ADDR')
-        return ip
->>>>>>> c78f8366
+        return ip