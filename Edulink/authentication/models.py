import uuid
from django.contrib.auth.models import (
    AbstractBaseUser,
    PermissionsMixin,
    BaseUserManager,
)
from django.db import models
from django.utils import timezone
from django.conf import settings
from datetime import timedelta
from users.roles import RoleChoices
from typing import TYPE_CHECKING, Optional

if TYPE_CHECKING:
    from users.models.employer_profile import EmployerProfile
    from users.models.institution_profile import InstitutionProfile


class UserManager(BaseUserManager):
    def create_user(self, email, password=None, **extra_fields):
        if not email:
            raise ValueError("Email is required")
        email = self.normalize_email(email)
        extra_fields.setdefault("role", RoleChoices.STUDENT)
        user = self.model(email=email, **extra_fields)
        user.set_password(password)
        user.save()
        return user

    def create_superuser(self, email, password=None, **extra_fields):
        extra_fields.setdefault("is_staff", True)
        extra_fields.setdefault("is_superuser", True)
        extra_fields.setdefault("role", RoleChoices.SUPER_ADMIN)
        if extra_fields.get("role") != RoleChoices.SUPER_ADMIN:
            raise ValueError("Superuser must have role of SUPER_ADMIN.")
        return self.create_user(email, password, **extra_fields)


class User(AbstractBaseUser, PermissionsMixin):
    id = models.UUIDField(primary_key=True, default=uuid.uuid4, editable=False)
    email = models.EmailField(unique=True)
    is_active = models.BooleanField(default=True)  # type: ignore[attr-defined]
    is_staff = models.BooleanField(default=False)  # type: ignore[attr-defined]
    date_joined = models.DateTimeField(default=timezone.now)

    # Email verification
    is_email_verified = models.BooleanField(default=False)  # type: ignore[attr-defined]

    # Extended fields
    institution = models.ForeignKey(
        'institutions.Institution',
        on_delete=models.SET_NULL,
        null=True,
        blank=True
    )
    phone_number = models.CharField(max_length=20, blank=True, null=True)
    national_id = models.CharField(max_length=20, blank=True, null=True)
    email_verified = models.BooleanField(default=False)

    # Role-based access
    role = models.CharField(
        max_length=30,
        choices=RoleChoices.CHOICES,
        default=RoleChoices.STUDENT,
    )

    # Custom related names for compatibility
    groups = models.ManyToManyField(
        "auth.Group",
        verbose_name="groups",
        blank=True,
        help_text="The groups this user belongs to.",
        related_name="custom_user_set",
        related_query_name="custom_user",
    )
    user_permissions = models.ManyToManyField(
        "auth.Permission",
        verbose_name="user permissions",
        blank=True,
        help_text="Specific permissions for this user.",
        related_name="custom_user_set",
        related_query_name="custom_user",
    )

    USERNAME_FIELD = "email"
    REQUIRED_FIELDS = []

    objects = UserManager()

    def __str__(self):
        return self.email

    @property
    def profile(self):
        """Get the user's profile based on their role"""
        if self.role == RoleChoices.STUDENT:
            return getattr(self, "studentprofile", None)
        elif self.role == RoleChoices.INSTITUTION_ADMIN:
            return getattr(self, "institutionprofile", None)
        elif self.role == RoleChoices.EMPLOYER:
            return getattr(self, "employerprofile", None)
        return None

<<<<<<< HEAD
    def get_full_name(self):
        # Return a full name if you have first_name and last_name fields, else fallback to email
        if hasattr(self, 'first_name') and hasattr(self, 'last_name'):
            return f"{self.first_name} {self.last_name}".strip()
        return self.email
=======
>>>>>>> b53148b0

class EmailOTP(models.Model):
    email = models.EmailField()
    code = models.CharField(max_length=6)
    created_at = models.DateTimeField(auto_now_add=True)

    def is_expired(self):
        return timezone.now() > self.created_at + timedelta(minutes=5)  # type: ignore[attr-defined]


class Invite(models.Model):
    email = models.EmailField(unique=True)
    role = models.CharField(max_length=30, choices=RoleChoices.CHOICES)
    token = models.UUIDField(default=uuid.uuid4, unique=True)
    is_used = models.BooleanField(default=False)  # type: ignore[attr-defined]
    invited_by = models.ForeignKey(
        settings.AUTH_USER_MODEL,
        on_delete=models.SET_NULL,
        null=True,
        blank=True,
        related_name="sent_invites",
    )
    created_at = models.DateTimeField(auto_now_add=True)

    def __str__(self):
        return f"{self.email} - {self.role} ({'Used' if self.is_used else 'Unused'})"


class CustomAdminLog(models.Model):
    action_time = models.DateTimeField(auto_now_add=True)
    user = models.ForeignKey(
        "User",
        on_delete=models.SET_NULL,
        null=True,
        blank=True,
    )
    content_type = models.ForeignKey(
        "contenttypes.ContentType",
        on_delete=models.SET_NULL,
        null=True,
        blank=True,
    )
    object_id = models.TextField(null=True, blank=True)
    object_repr = models.CharField(max_length=200)
    action_flag = models.PositiveSmallIntegerField()
    change_message = models.TextField()

    class Meta:
        verbose_name = "admin log"
        verbose_name_plural = "admin logs"
        ordering = ["-action_time"]

    def __str__(self):
        return f"{self.action_time} - {self.user} - {self.object_repr}"<|MERGE_RESOLUTION|>--- conflicted
+++ resolved
@@ -101,14 +101,11 @@
             return getattr(self, "employerprofile", None)
         return None
 
-<<<<<<< HEAD
     def get_full_name(self):
         # Return a full name if you have first_name and last_name fields, else fallback to email
         if hasattr(self, 'first_name') and hasattr(self, 'last_name'):
             return f"{self.first_name} {self.last_name}".strip()
         return self.email
-=======
->>>>>>> b53148b0
 
 class EmailOTP(models.Model):
     email = models.EmailField()
