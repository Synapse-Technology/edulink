# core/serializers/internship_serializers.py

from rest_framework import serializers
from django.utils import timezone
from ..models.internship import Internship
from ..models.skill_tag import SkillTag
<<<<<<< HEAD
from datetime import datetime
from ..models.flag_report import FlagReport
=======

>>>>>>> b53148b0

class SkillTagSerializer(serializers.ModelSerializer):
    """Serializer for SkillTag model"""
    class Meta:
        model = SkillTag
        fields = ['id', 'name', 'description']
<<<<<<< HEAD
=======

>>>>>>> b53148b0

class InternshipSerializer(serializers.ModelSerializer):
    """
    Main serializer for the Internship model.
    """
<<<<<<< HEAD
    # Read-only fields to include related object data
    employer_email = serializers.ReadOnlyField(source='employer.email')
    institution_name = serializers.ReadOnlyField(source='institution.name') # Assuming Institution model has a 'name' field
    is_verified_by_institution = serializers.BooleanField(read_only=True)
    verified_by = serializers.StringRelatedField(read_only=True)
    verification_date = serializers.DateTimeField(read_only=True)
    trust_score = serializers.IntegerField(read_only=True)
    verification_status = serializers.CharField(read_only=True)
    flag_count = serializers.IntegerField(read_only=True)
=======
    # Read-only fields for related data
    employer_name = serializers.CharField(source='employer.company_name', read_only=True)
    employer_email = serializers.CharField(source='employer.user.email', read_only=True)
    institution_name = serializers.CharField(source='institution.name', read_only=True)

    # Skill tags
    skill_tags = SkillTagSerializer(many=True, read_only=True)
    skill_tag_ids = serializers.PrimaryKeyRelatedField(
        many=True,
        write_only=True,
        queryset=SkillTag.objects.filter(is_active=True),
        required=False,
        source='skill_tags'
    )

    # Computed fields
    is_expired = serializers.BooleanField(read_only=True)
    can_apply = serializers.BooleanField(read_only=True)
    application_count = serializers.SerializerMethodField()
>>>>>>> b53148b0

    class Meta:
        model = Internship
        fields = [
            'id',
            'employer',
<<<<<<< HEAD
=======
            'employer_name',
>>>>>>> b53148b0
            'employer_email',
            'institution',
            'institution_name',
            'title',
            'description',
            'category',
            'location',
            'start_date',
            'end_date',
            'stipend',
            'skills_required',
            'eligibility_criteria',
            'skill_tags',
<<<<<<< HEAD
=======
            'skill_tag_ids',
>>>>>>> b53148b0
            'deadline',
            'is_verified',
            'visibility',
            'is_active',
<<<<<<< HEAD
            'is_verified_by_institution',
=======
            'is_expired',
            'can_apply',
            'application_count',
            'created_at',
            'updated_at',
>>>>>>> b53148b0
            'verified_by',
            'verification_date',
            'created_at',
            'updated_at',
            'trust_score',
            'verification_status',
            'flag_count',
        ]
        read_only_fields = ['id', 'created_at', 'updated_at', 'employer_email', 'institution_name', 'is_verified_by_institution', 'verified_by', 'verification_date', 'trust_score', 'verification_status', 'flag_count']

class InternshipCreateSerializer(InternshipSerializer):
    class Meta(InternshipSerializer.Meta):
        read_only_fields = InternshipSerializer.Meta.read_only_fields + ['employer']

class InternshipUpdateSerializer(InternshipSerializer):
    def validate(self, data):
        instance = self.instance
        if instance and instance.is_verified:
            for field in ['employer', 'institution', 'title', 'description']:
                if field in data and getattr(instance, field) != data[field]:
                    raise serializers.ValidationError(
                        f"Cannot change {field} after internship is verified."
                    )
        return super().validate(data)

class InternshipVerificationSerializer(serializers.ModelSerializer):
    """
    Serializer for verifying internships by institution admins.
    """
    class Meta:
        model = Internship
        fields = ['is_verified']
        read_only_fields = ['is_verified']

    def update(self, instance, validated_data):
        """Mark internship as verified and set verification timestamp"""
        instance.is_verified = True
        instance.save()
        return instance

class InternshipListSerializer(serializers.ModelSerializer):
    """
    Simplified serializer for listing internships.
    """
    employer_name = serializers.CharField(source='employer.company_name', read_only=True)
    institution_name = serializers.CharField(source='institution.name', read_only=True)
    skill_tags = SkillTagSerializer(many=True, read_only=True)
    is_expired = serializers.BooleanField(read_only=True)
    can_apply = serializers.BooleanField(read_only=True)
    application_count = serializers.SerializerMethodField()
    trust_score = serializers.IntegerField(read_only=True)
    verification_status = serializers.CharField(read_only=True)
    flag_count = serializers.IntegerField(read_only=True)

    class Meta:
        model = Internship
        fields = [
            'id', 'title', 'employer_name', 'institution_name', 'category',
            'location', 'start_date', 'end_date', 'stipend', 'deadline',
            'is_verified', 'visibility', 'skill_tags', 'is_expired',
            'can_apply', 'application_count', 'created_at',
            'trust_score', 'verification_status', 'flag_count',
        ]
<<<<<<< HEAD

    def get_application_count(self, obj):
        return obj.applications.count()

class FlagReportSerializer(serializers.ModelSerializer):
    class Meta:
        model = FlagReport
        fields = ['id', 'student', 'internship', 'reason', 'timestamp', 'created_at', 'updated_at']
        read_only_fields = ['id', 'student', 'internship', 'timestamp', 'created_at', 'updated_at']
=======
        read_only_fields = [
            'id', 'created_at', 'updated_at', 'employer_name',
            'employer_email', 'institution_name', 'is_expired',
            'can_apply', 'application_count'
        ]

    def get_application_count(self, obj):
        """Return the number of applications for this internship"""
        return obj.applications.count()

    def validate_deadline(self, value):
        """Ensure deadline is in the future"""
        if value <= timezone.now():
            raise serializers.ValidationError("Application deadline must be in the future.")
        return value

    def validate_end_date(self, value):
        """Ensure end date is after start date"""
        start_date = self.initial_data.get('start_date')
        if start_date and value <= start_date:
            raise serializers.ValidationError("End date must be after start date.")
        return value

    def validate(self, data):
        """Additional validation"""
        # Ensure start date is in the future
        if data.get('start_date') and data['start_date'] < timezone.now().date():
            raise serializers.ValidationError("Start date cannot be in the past.")

        return data


class InternshipCreateSerializer(InternshipSerializer):
    """
    Serializer for creating internships - ensures employer is set automatically.
    """
    class Meta(InternshipSerializer.Meta):
        read_only_fields = InternshipSerializer.Meta.read_only_fields + ['employer']


class InternshipUpdateSerializer(InternshipSerializer):
    """
    Serializer for updating internships - prevents changing certain fields after verification.
    """

    def validate(self, data):
        """Prevent updating certain fields if internship is verified"""
        instance = self.instance
        if instance and instance.is_verified:
            # Don't allow changing these fields after verification
            for field in ['employer', 'institution', 'title', 'description']:
                if field in data and getattr(instance, field) != data[field]:
                    raise serializers.ValidationError(
                        f"Cannot change {field} after internship is verified."
                    )

        return super().validate(data)


class InternshipVerificationSerializer(serializers.ModelSerializer):
    """
    Serializer for verifying internships by institution admins.
    """
    class Meta:
        model = Internship
        fields = ['is_verified']
        read_only_fields = ['is_verified']

    def update(self, instance, validated_data):
        """Mark internship as verified and set verification timestamp"""
        instance.is_verified = True
        instance.save()
        return instance


class InternshipListSerializer(serializers.ModelSerializer):
    """
    Simplified serializer for listing internships.
    """
    employer_name = serializers.CharField(source='employer.company_name', read_only=True)
    institution_name = serializers.CharField(source='institution.name', read_only=True)
    skill_tags = SkillTagSerializer(many=True, read_only=True)
    is_expired = serializers.BooleanField(read_only=True)
    can_apply = serializers.BooleanField(read_only=True)
    application_count = serializers.SerializerMethodField()

    class Meta:
        model = Internship
        fields = [
            'id', 'title', 'employer_name', 'institution_name', 'category',
            'location', 'start_date', 'end_date', 'stipend', 'deadline',
            'is_verified', 'visibility', 'skill_tags', 'is_expired',
            'can_apply', 'application_count', 'created_at'
        ]

    def get_application_count(self, obj):
        return obj.applications.count()
>>>>>>> b53148b0
<|MERGE_RESOLUTION|>--- conflicted
+++ resolved
@@ -4,38 +4,21 @@
 from django.utils import timezone
 from ..models.internship import Internship
 from ..models.skill_tag import SkillTag
-<<<<<<< HEAD
 from datetime import datetime
 from ..models.flag_report import FlagReport
-=======
 
->>>>>>> b53148b0
 
 class SkillTagSerializer(serializers.ModelSerializer):
     """Serializer for SkillTag model"""
     class Meta:
         model = SkillTag
         fields = ['id', 'name', 'description']
-<<<<<<< HEAD
-=======
 
->>>>>>> b53148b0
 
 class InternshipSerializer(serializers.ModelSerializer):
     """
     Main serializer for the Internship model.
     """
-<<<<<<< HEAD
-    # Read-only fields to include related object data
-    employer_email = serializers.ReadOnlyField(source='employer.email')
-    institution_name = serializers.ReadOnlyField(source='institution.name') # Assuming Institution model has a 'name' field
-    is_verified_by_institution = serializers.BooleanField(read_only=True)
-    verified_by = serializers.StringRelatedField(read_only=True)
-    verification_date = serializers.DateTimeField(read_only=True)
-    trust_score = serializers.IntegerField(read_only=True)
-    verification_status = serializers.CharField(read_only=True)
-    flag_count = serializers.IntegerField(read_only=True)
-=======
     # Read-only fields for related data
     employer_name = serializers.CharField(source='employer.company_name', read_only=True)
     employer_email = serializers.CharField(source='employer.user.email', read_only=True)
@@ -55,17 +38,12 @@
     is_expired = serializers.BooleanField(read_only=True)
     can_apply = serializers.BooleanField(read_only=True)
     application_count = serializers.SerializerMethodField()
->>>>>>> b53148b0
 
     class Meta:
         model = Internship
         fields = [
             'id',
             'employer',
-<<<<<<< HEAD
-=======
-            'employer_name',
->>>>>>> b53148b0
             'employer_email',
             'institution',
             'institution_name',
@@ -79,38 +57,60 @@
             'skills_required',
             'eligibility_criteria',
             'skill_tags',
-<<<<<<< HEAD
-=======
-            'skill_tag_ids',
->>>>>>> b53148b0
             'deadline',
             'is_verified',
             'visibility',
             'is_active',
-<<<<<<< HEAD
-            'is_verified_by_institution',
-=======
             'is_expired',
             'can_apply',
             'application_count',
-            'created_at',
-            'updated_at',
->>>>>>> b53148b0
-            'verified_by',
-            'verification_date',
             'created_at',
             'updated_at',
             'trust_score',
             'verification_status',
             'flag_count',
         ]
-        read_only_fields = ['id', 'created_at', 'updated_at', 'employer_email', 'institution_name', 'is_verified_by_institution', 'verified_by', 'verification_date', 'trust_score', 'verification_status', 'flag_count']
+        read_only_fields = [
+            'id', 'created_at', 'updated_at', 'employer_name',
+            'employer_email', 'institution_name', 'is_expired',
+            'can_apply', 'application_count'
+        ]
+
+    def get_application_count(self, obj):
+        """Return the number of applications for this internship"""
+        return obj.applications.count()
+
+    def validate_deadline(self, value):
+        """Ensure deadline is in the future"""
+        if value <= timezone.now():
+            raise serializers.ValidationError("Application deadline must be in the future.")
+        return value
+
+    def validate_end_date(self, value):
+        """Ensure end date is after start date"""
+        start_date = self.initial_data.get('start_date')
+        if start_date and value <= start_date:
+            raise serializers.ValidationError("End date must be after start date.")
+        return value
+
+    def validate(self, data):
+        """Additional validation"""
+        # Ensure start date is in the future
+        if data.get('start_date') and data['start_date'] < timezone.now().date():
+            raise serializers.ValidationError("Start date cannot be in the past.")
+
+        return data
+
 
 class InternshipCreateSerializer(InternshipSerializer):
     class Meta(InternshipSerializer.Meta):
         read_only_fields = InternshipSerializer.Meta.read_only_fields + ['employer']
 
 class InternshipUpdateSerializer(InternshipSerializer):
+    """
+    Serializer for updating internships - prevents changing certain fields after verification.
+    """
+
     def validate(self, data):
         instance = self.instance
         if instance and instance.is_verified:
@@ -159,112 +159,6 @@
             'can_apply', 'application_count', 'created_at',
             'trust_score', 'verification_status', 'flag_count',
         ]
-<<<<<<< HEAD
 
     def get_application_count(self, obj):
-        return obj.applications.count()
-
-class FlagReportSerializer(serializers.ModelSerializer):
-    class Meta:
-        model = FlagReport
-        fields = ['id', 'student', 'internship', 'reason', 'timestamp', 'created_at', 'updated_at']
-        read_only_fields = ['id', 'student', 'internship', 'timestamp', 'created_at', 'updated_at']
-=======
-        read_only_fields = [
-            'id', 'created_at', 'updated_at', 'employer_name',
-            'employer_email', 'institution_name', 'is_expired',
-            'can_apply', 'application_count'
-        ]
-
-    def get_application_count(self, obj):
-        """Return the number of applications for this internship"""
-        return obj.applications.count()
-
-    def validate_deadline(self, value):
-        """Ensure deadline is in the future"""
-        if value <= timezone.now():
-            raise serializers.ValidationError("Application deadline must be in the future.")
-        return value
-
-    def validate_end_date(self, value):
-        """Ensure end date is after start date"""
-        start_date = self.initial_data.get('start_date')
-        if start_date and value <= start_date:
-            raise serializers.ValidationError("End date must be after start date.")
-        return value
-
-    def validate(self, data):
-        """Additional validation"""
-        # Ensure start date is in the future
-        if data.get('start_date') and data['start_date'] < timezone.now().date():
-            raise serializers.ValidationError("Start date cannot be in the past.")
-
-        return data
-
-
-class InternshipCreateSerializer(InternshipSerializer):
-    """
-    Serializer for creating internships - ensures employer is set automatically.
-    """
-    class Meta(InternshipSerializer.Meta):
-        read_only_fields = InternshipSerializer.Meta.read_only_fields + ['employer']
-
-
-class InternshipUpdateSerializer(InternshipSerializer):
-    """
-    Serializer for updating internships - prevents changing certain fields after verification.
-    """
-
-    def validate(self, data):
-        """Prevent updating certain fields if internship is verified"""
-        instance = self.instance
-        if instance and instance.is_verified:
-            # Don't allow changing these fields after verification
-            for field in ['employer', 'institution', 'title', 'description']:
-                if field in data and getattr(instance, field) != data[field]:
-                    raise serializers.ValidationError(
-                        f"Cannot change {field} after internship is verified."
-                    )
-
-        return super().validate(data)
-
-
-class InternshipVerificationSerializer(serializers.ModelSerializer):
-    """
-    Serializer for verifying internships by institution admins.
-    """
-    class Meta:
-        model = Internship
-        fields = ['is_verified']
-        read_only_fields = ['is_verified']
-
-    def update(self, instance, validated_data):
-        """Mark internship as verified and set verification timestamp"""
-        instance.is_verified = True
-        instance.save()
-        return instance
-
-
-class InternshipListSerializer(serializers.ModelSerializer):
-    """
-    Simplified serializer for listing internships.
-    """
-    employer_name = serializers.CharField(source='employer.company_name', read_only=True)
-    institution_name = serializers.CharField(source='institution.name', read_only=True)
-    skill_tags = SkillTagSerializer(many=True, read_only=True)
-    is_expired = serializers.BooleanField(read_only=True)
-    can_apply = serializers.BooleanField(read_only=True)
-    application_count = serializers.SerializerMethodField()
-
-    class Meta:
-        model = Internship
-        fields = [
-            'id', 'title', 'employer_name', 'institution_name', 'category',
-            'location', 'start_date', 'end_date', 'stipend', 'deadline',
-            'is_verified', 'visibility', 'skill_tags', 'is_expired',
-            'can_apply', 'application_count', 'created_at'
-        ]
-
-    def get_application_count(self, obj):
-        return obj.applications.count()
->>>>>>> b53148b0
+        return obj.applications.count()