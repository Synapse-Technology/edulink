--- conflicted
+++ resolved
@@ -1,60 +1,13 @@
-<<<<<<< HEAD
-from rest_framework.generics import ListAPIView, RetrieveAPIView, CreateAPIView, UpdateAPIView, DestroyAPIView
-from internship.models.internship import Internship
-from internship.serializers.internship_serializers import InternshipSerializer
-from authentication.permissions import IsEmployer, IsOwnEmployerInternship
-from rest_framework.permissions import IsAuthenticated
-
-class InternshipListView(ListAPIView):
-    """
-    Allows anyone to browse public internship listings.
-    """
-    queryset = Internship.objects.filter(is_active=True)
-    serializer_class = InternshipSerializer
-    permission_classes = []  # Public access
-
-class InternshipDetailView(RetrieveAPIView):
-    """
-    Allows anyone to view details of a public internship.
-    """
-    queryset = Internship.objects.filter(is_active=True)
-    serializer_class = InternshipSerializer
-    permission_classes = []
-
-class InternshipCreateView(CreateAPIView):
-    """
-    Allows an employer to create a new internship listing.
-    """
-    queryset = Internship.objects.all()
-    serializer_class = InternshipSerializer
-    permission_classes = [IsAuthenticated, IsEmployer]
-
-    def perform_create(self, serializer):
-        serializer.save(employer=self.request.user.employerprofile)
-
-class InternshipUpdateView(UpdateAPIView):
-    """
-    Allows an employer to update their own internship listing.
-    """
-    queryset = Internship.objects.all()
-    serializer_class = InternshipSerializer
-    permission_classes = [IsAuthenticated, IsEmployer, IsOwnEmployerInternship]
-
-class InternshipDeleteView(DestroyAPIView):
-    """
-    Allows an employer to delete their own internship listing.
-    """
-    queryset = Internship.objects.all()
-    serializer_class = InternshipSerializer
-    permission_classes = [IsAuthenticated, IsEmployer, IsOwnEmployerInternship]
-=======
 from rest_framework import generics, permissions, filters, status
 from rest_framework.response import Response
 from django_filters.rest_framework import DjangoFilterBackend
 from django.utils import timezone
 from internship.models.internship import Internship
 from internship.serializers.internship_serializers import InternshipSerializer
+from authentication.permissions import IsEmployer, IsOwnEmployerInternship
+from rest_framework.permissions import IsAuthenticated
 
+# Public: List internships with filtering/search/order
 class InternshipListView(generics.ListAPIView):
     queryset = Internship.objects.filter(is_active=True)
     serializer_class = InternshipSerializer
@@ -63,46 +16,40 @@
     search_fields = ['title', 'description', 'location']
     ordering_fields = ['start_date', 'end_date', 'created_at']
     ordering = ['-created_at']
+    permission_classes = []  # Public access
 
+# Public: View internship details
 class InternshipDetailView(generics.RetrieveAPIView):
     queryset = Internship.objects.filter(is_active=True)
     serializer_class = InternshipSerializer
+    permission_classes = []  # Public access
 
+# Employer: Create internship
 class InternshipCreateView(generics.CreateAPIView):
+    queryset = Internship.objects.all()
     serializer_class = InternshipSerializer
-    permission_classes = [permissions.IsAuthenticated]
+    permission_classes = [IsAuthenticated, IsEmployer]
 
     def perform_create(self, serializer):
-        # Only allow employers to create internships
-        user = self.request.user
-        if not hasattr(user, 'employer_profile'):
-            raise permissions.PermissionDenied('Only employers can create internships.')
-        serializer.save(employer=user.employer_profile)
+        serializer.save(employer=self.request.user.employerprofile)
 
+# Employer: Update own internship
 class InternshipUpdateView(generics.UpdateAPIView):
     queryset = Internship.objects.all()
     serializer_class = InternshipSerializer
-    permission_classes = [permissions.IsAuthenticated]
+    permission_classes = [IsAuthenticated, IsEmployer, IsOwnEmployerInternship]
 
-    def perform_update(self, serializer):
-        user = self.request.user
-        internship = self.get_object()
-        if internship.employer != user.employer_profile:
-            raise permissions.PermissionDenied('You can only update your own internships.')
-        serializer.save()
-
+# Employer: Delete own internship (soft delete)
 class InternshipDeleteView(generics.DestroyAPIView):
     queryset = Internship.objects.all()
     serializer_class = InternshipSerializer
-    permission_classes = [permissions.IsAuthenticated]
+    permission_classes = [IsAuthenticated, IsEmployer, IsOwnEmployerInternship]
 
     def perform_destroy(self, instance):
-        user = self.request.user
-        if instance.employer != user.employer_profile:
-            raise permissions.PermissionDenied('You can only delete your own internships.')
         instance.is_active = False
         instance.save()
 
+# Public: Search only institution-verified internships
 class PublicInternshipSearchView(generics.ListAPIView):
     queryset = Internship.objects.filter(is_active=True, is_verified_by_institution=True)
     serializer_class = InternshipSerializer
@@ -113,6 +60,7 @@
     ordering = ['-created_at']
     permission_classes = []  # Public
 
+# Institution admin: Verify internship
 class InternshipVerifyView(generics.UpdateAPIView):
     queryset = Internship.objects.all()
     serializer_class = InternshipSerializer
@@ -127,5 +75,4 @@
         internship.verified_by = user.institution_profile
         internship.verification_date = timezone.now()
         internship.save()
-        return Response(self.get_serializer(internship).data)
->>>>>>> 3c7915e5
+        return Response(self.get_serializer(internship).data)