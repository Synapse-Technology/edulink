from django.contrib import admin
from .models.internship import Internship
<<<<<<< HEAD
from .models.application import Application
from .models.skill_tag import SkillTag

=======
from application.models import Application
from .models.skill_tag import SkillTag


>>>>>>> b53148b0
@admin.register(SkillTag)
class SkillTagAdmin(admin.ModelAdmin):
    list_display = ('name', 'description', 'is_active', 'internship_count')
    list_filter = ('is_active',)
    search_fields = ('name', 'description')
    ordering = ('name',)

<<<<<<< HEAD
@admin.register(Internship)
class InternshipAdmin(admin.ModelAdmin):
    list_display = ('title', 'employer', 'institution', 'category', 'location', 'start_date', 'end_date', 'is_verified', 'is_active', 'visibility')
=======

@admin.register(Internship)
class InternshipAdmin(admin.ModelAdmin):
    list_display = ('title', 'employer', 'institution', 'category', 'location',
                    'start_date', 'end_date', 'is_verified', 'is_active', 'visibility')
>>>>>>> b53148b0
    list_filter = ('is_active', 'is_verified', 'visibility', 'category', 'employer')
    search_fields = ('title', 'employer__company_name', 'institution__name', 'location', 'description')
    readonly_fields = ('created_at', 'updated_at')
    filter_horizontal = ('skill_tags',)
<<<<<<< HEAD
    
    fieldsets = (
        ('Basic Information', {
            'fields': ('title', 'description', 'category', 'location')
        }),
        ('Relationships', {
            'fields': ('employer', 'institution', 'skill_tags')
        }),
        ('Duration & Compensation', {
            'fields': ('start_date', 'end_date', 'stipend')
        }),
        ('Requirements', {
            'fields': ('skills_required', 'eligibility_criteria')
        }),
        ('Application & Visibility', {
            'fields': ('deadline', 'is_verified', 'visibility')
        }),
        ('Status', {
            'fields': ('is_active',)
        }),
        ('Timestamps', {
            'fields': ('created_at', 'updated_at'),
            'classes': ('collapse',)
        }),
    )

=======

    fieldsets = (
        ('Basic Information', {
            'fields': ('title', 'description', 'category', 'location')
        }),
        ('Relationships', {
            'fields': ('employer', 'institution', 'skill_tags')
        }),
        ('Duration & Compensation', {
            'fields': ('start_date', 'end_date', 'stipend')
        }),
        ('Requirements', {
            'fields': ('skills_required', 'eligibility_criteria')
        }),
        ('Application & Visibility', {
            'fields': ('deadline', 'is_verified', 'visibility')
        }),
        ('Status', {
            'fields': ('is_active',)
        }),
        ('Timestamps', {
            'fields': ('created_at', 'updated_at'),
            'classes': ('collapse',)
        }),
    )


>>>>>>> b53148b0
@admin.register(Application)
class ApplicationAdmin(admin.ModelAdmin):
    list_display = ('internship', 'student', 'status', 'application_date', 'reviewed_by', 'reviewed_at')
    list_filter = ('status', 'internship__employer', 'internship__category', 'application_date')
<<<<<<< HEAD
    search_fields = ('internship__title', 'student__user__email', 'student__user__first_name', 'student__user__last_name')
    readonly_fields = ('application_date', 'created_at', 'updated_at')
    
=======
    search_fields = ('internship__title', 'student__user__email',
                     'student__user__first_name', 'student__user__last_name')
    readonly_fields = ('application_date', 'created_at', 'updated_at')

>>>>>>> b53148b0
    fieldsets = (
        ('Application Details', {
            'fields': ('student', 'internship', 'status', 'application_date')
        }),
        ('Application Materials', {
            'fields': ('cover_letter', 'resume')
        }),
        ('Review Information', {
            'fields': ('reviewed_by', 'reviewed_at', 'review_notes')
        }),
        ('Timestamps', {
            'fields': ('created_at', 'updated_at'),
            'classes': ('collapse',)
        }),
    )
<<<<<<< HEAD
    
    def get_queryset(self, request):
        return super().get_queryset(request).select_related(
            'student', 'student__user', 'internship', 'internship__employer', 'reviewed_by'
        ) 
=======

    def get_queryset(self, request):
        return super().get_queryset(request).select_related(
            'student', 'student__user', 'internship', 'internship__employer', 'reviewed_by'
        )
>>>>>>> b53148b0
<|MERGE_RESOLUTION|>--- conflicted
+++ resolved
@@ -1,15 +1,9 @@
 from django.contrib import admin
 from .models.internship import Internship
-<<<<<<< HEAD
-from .models.application import Application
-from .models.skill_tag import SkillTag
-
-=======
 from application.models import Application
 from .models.skill_tag import SkillTag
 
 
->>>>>>> b53148b0
 @admin.register(SkillTag)
 class SkillTagAdmin(admin.ModelAdmin):
     list_display = ('name', 'description', 'is_active', 'internship_count')
@@ -17,49 +11,15 @@
     search_fields = ('name', 'description')
     ordering = ('name',)
 
-<<<<<<< HEAD
-@admin.register(Internship)
-class InternshipAdmin(admin.ModelAdmin):
-    list_display = ('title', 'employer', 'institution', 'category', 'location', 'start_date', 'end_date', 'is_verified', 'is_active', 'visibility')
-=======
 
 @admin.register(Internship)
 class InternshipAdmin(admin.ModelAdmin):
     list_display = ('title', 'employer', 'institution', 'category', 'location',
                     'start_date', 'end_date', 'is_verified', 'is_active', 'visibility')
->>>>>>> b53148b0
     list_filter = ('is_active', 'is_verified', 'visibility', 'category', 'employer')
     search_fields = ('title', 'employer__company_name', 'institution__name', 'location', 'description')
     readonly_fields = ('created_at', 'updated_at')
     filter_horizontal = ('skill_tags',)
-<<<<<<< HEAD
-    
-    fieldsets = (
-        ('Basic Information', {
-            'fields': ('title', 'description', 'category', 'location')
-        }),
-        ('Relationships', {
-            'fields': ('employer', 'institution', 'skill_tags')
-        }),
-        ('Duration & Compensation', {
-            'fields': ('start_date', 'end_date', 'stipend')
-        }),
-        ('Requirements', {
-            'fields': ('skills_required', 'eligibility_criteria')
-        }),
-        ('Application & Visibility', {
-            'fields': ('deadline', 'is_verified', 'visibility')
-        }),
-        ('Status', {
-            'fields': ('is_active',)
-        }),
-        ('Timestamps', {
-            'fields': ('created_at', 'updated_at'),
-            'classes': ('collapse',)
-        }),
-    )
-
-=======
 
     fieldsets = (
         ('Basic Information', {
@@ -87,21 +47,14 @@
     )
 
 
->>>>>>> b53148b0
 @admin.register(Application)
 class ApplicationAdmin(admin.ModelAdmin):
     list_display = ('internship', 'student', 'status', 'application_date', 'reviewed_by', 'reviewed_at')
     list_filter = ('status', 'internship__employer', 'internship__category', 'application_date')
-<<<<<<< HEAD
-    search_fields = ('internship__title', 'student__user__email', 'student__user__first_name', 'student__user__last_name')
-    readonly_fields = ('application_date', 'created_at', 'updated_at')
-    
-=======
     search_fields = ('internship__title', 'student__user__email',
                      'student__user__first_name', 'student__user__last_name')
     readonly_fields = ('application_date', 'created_at', 'updated_at')
 
->>>>>>> b53148b0
     fieldsets = (
         ('Application Details', {
             'fields': ('student', 'internship', 'status', 'application_date')
@@ -117,16 +70,8 @@
             'classes': ('collapse',)
         }),
     )
-<<<<<<< HEAD
-    
-    def get_queryset(self, request):
-        return super().get_queryset(request).select_related(
-            'student', 'student__user', 'internship', 'internship__employer', 'reviewed_by'
-        ) 
-=======
 
     def get_queryset(self, request):
         return super().get_queryset(request).select_related(
             'student', 'student__user', 'internship', 'internship__employer', 'reviewed_by'
-        )
->>>>>>> b53148b0
+        )