from django.db import models
from users.models.employer_profile import EmployerProfile
from users.models.institution_profile import InstitutionProfile
<<<<<<< HEAD
from institutions.models import Institution
=======
>>>>>>> b53148b0
from .base import BaseModel

# Create your models here.

<<<<<<< HEAD
class Internship(BaseModel):
    # Core relationships
    employer = models.ForeignKey(EmployerProfile, on_delete=models.CASCADE, related_name='internships')
    institution = models.ForeignKey(Institution, on_delete=models.SET_NULL, null=True, blank=True, related_name='internships')
    
=======

class Internship(BaseModel):
    # Core relationships
    employer = models.ForeignKey(EmployerProfile, on_delete=models.CASCADE, related_name='internships')
    institution = models.ForeignKey(InstitutionProfile, on_delete=models.SET_NULL,
                                    null=True, blank=True, related_name='internships')

>>>>>>> b53148b0
    # Basic information
    title = models.CharField(max_length=255)
    description = models.TextField()
    category = models.CharField(max_length=100)
    location = models.CharField(max_length=100)
<<<<<<< HEAD
    
=======

>>>>>>> b53148b0
    # Duration and compensation
    start_date = models.DateField()
    end_date = models.DateField()
    stipend = models.DecimalField(max_digits=10, decimal_places=2, null=True, blank=True)
<<<<<<< HEAD
    
    # Requirements and criteria
    skills_required = models.TextField()
    eligibility_criteria = models.TextField(blank=True)
    
    # Skills and tags
    skill_tags = models.ManyToManyField('SkillTag', related_name='internships', blank=True)
    
    # Application and visibility
    deadline = models.DateTimeField()
    is_verified = models.BooleanField(default=False)
=======

    # Requirements and criteria
    skills_required = models.TextField()
    eligibility_criteria = models.TextField(blank=True)

    # Skills and tags
    skill_tags = models.ManyToManyField('SkillTag', related_name='internships', blank=True)

    # Application and visibility
    deadline = models.DateTimeField()
    is_verified = models.BooleanField(default=False)  # type: ignore[attr-defined]
>>>>>>> b53148b0
    visibility = models.CharField(
        max_length=20,
        choices=[
            ('public', 'Public'),
            ('institution-only', 'Institution Only')
        ],
        default='public'
    )
<<<<<<< HEAD
    
    # Status
    is_active = models.BooleanField(default=True)
=======

    # Status
    is_active = models.BooleanField(default=True)  # type: ignore[attr-defined]
>>>>>>> b53148b0
    created_at = models.DateTimeField(auto_now_add=True)
    updated_at = models.DateTimeField(auto_now=True)
    verified_by = models.ForeignKey(InstitutionProfile, null=True, blank=True, on_delete=models.SET_NULL)
    verification_date = models.DateTimeField(null=True, blank=True)

<<<<<<< HEAD
    # Hybrid verification fields
    trust_score = models.IntegerField(default=0)
    verification_status = models.CharField(
        max_length=20,
        choices=[
            ("auto_verified", "Auto Verified"),
            ("pending_review", "Pending Review"),
            ("flagged", "Flagged")
        ],
        default="pending_review"
    )
    flag_count = models.IntegerField(default=0)

    def __str__(self):
        return f"{self.title} at {self.employer.company_name}"
=======
    class Meta:
        ordering = ['-created_at']

    def __str__(self):
        return f"{self.title} at {self.employer.company_name}"  # type: ignore[attr-defined]
>>>>>>> b53148b0

    @property
    def is_expired(self):
        """Check if the internship application deadline has passed"""
        from django.utils import timezone
        return timezone.now() > self.deadline

    @property
    def can_apply(self):
        """Check if students can still apply to this internship"""
        return self.is_active and not self.is_expired and self.is_verified<|MERGE_RESOLUTION|>--- conflicted
+++ resolved
@@ -1,21 +1,11 @@
 from django.db import models
 from users.models.employer_profile import EmployerProfile
 from users.models.institution_profile import InstitutionProfile
-<<<<<<< HEAD
 from institutions.models import Institution
-=======
->>>>>>> b53148b0
 from .base import BaseModel
 
 # Create your models here.
 
-<<<<<<< HEAD
-class Internship(BaseModel):
-    # Core relationships
-    employer = models.ForeignKey(EmployerProfile, on_delete=models.CASCADE, related_name='internships')
-    institution = models.ForeignKey(Institution, on_delete=models.SET_NULL, null=True, blank=True, related_name='internships')
-    
-=======
 
 class Internship(BaseModel):
     # Core relationships
@@ -23,34 +13,16 @@
     institution = models.ForeignKey(InstitutionProfile, on_delete=models.SET_NULL,
                                     null=True, blank=True, related_name='internships')
 
->>>>>>> b53148b0
     # Basic information
     title = models.CharField(max_length=255)
     description = models.TextField()
     category = models.CharField(max_length=100)
     location = models.CharField(max_length=100)
-<<<<<<< HEAD
-    
-=======
 
->>>>>>> b53148b0
     # Duration and compensation
     start_date = models.DateField()
     end_date = models.DateField()
     stipend = models.DecimalField(max_digits=10, decimal_places=2, null=True, blank=True)
-<<<<<<< HEAD
-    
-    # Requirements and criteria
-    skills_required = models.TextField()
-    eligibility_criteria = models.TextField(blank=True)
-    
-    # Skills and tags
-    skill_tags = models.ManyToManyField('SkillTag', related_name='internships', blank=True)
-    
-    # Application and visibility
-    deadline = models.DateTimeField()
-    is_verified = models.BooleanField(default=False)
-=======
 
     # Requirements and criteria
     skills_required = models.TextField()
@@ -62,7 +34,6 @@
     # Application and visibility
     deadline = models.DateTimeField()
     is_verified = models.BooleanField(default=False)  # type: ignore[attr-defined]
->>>>>>> b53148b0
     visibility = models.CharField(
         max_length=20,
         choices=[
@@ -71,43 +42,19 @@
         ],
         default='public'
     )
-<<<<<<< HEAD
-    
-    # Status
-    is_active = models.BooleanField(default=True)
-=======
 
     # Status
     is_active = models.BooleanField(default=True)  # type: ignore[attr-defined]
->>>>>>> b53148b0
     created_at = models.DateTimeField(auto_now_add=True)
     updated_at = models.DateTimeField(auto_now=True)
     verified_by = models.ForeignKey(InstitutionProfile, null=True, blank=True, on_delete=models.SET_NULL)
     verification_date = models.DateTimeField(null=True, blank=True)
 
-<<<<<<< HEAD
-    # Hybrid verification fields
-    trust_score = models.IntegerField(default=0)
-    verification_status = models.CharField(
-        max_length=20,
-        choices=[
-            ("auto_verified", "Auto Verified"),
-            ("pending_review", "Pending Review"),
-            ("flagged", "Flagged")
-        ],
-        default="pending_review"
-    )
-    flag_count = models.IntegerField(default=0)
-
-    def __str__(self):
-        return f"{self.title} at {self.employer.company_name}"
-=======
     class Meta:
         ordering = ['-created_at']
 
     def __str__(self):
         return f"{self.title} at {self.employer.company_name}"  # type: ignore[attr-defined]
->>>>>>> b53148b0
 
     @property
     def is_expired(self):
