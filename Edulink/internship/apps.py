from django.apps import AppConfig

<<<<<<< HEAD
class InternshipConfig(AppConfig):
    default_auto_field = 'django.db.models.BigAutoField'
=======

class InternshipConfig(AppConfig):
    default_auto_field: str = 'django.db.models.BigAutoField'
>>>>>>> b53148b0
    name = 'internship'
    verbose_name = 'Internship Management'

    def ready(self):
        # Import signals here if your app uses them,
        # to ensure they are registered when Django starts.
        try:
<<<<<<< HEAD
            import internship.signals 
=======
            import internship.signals  # type: ignore[import-untyped]
>>>>>>> b53148b0
        except ImportError:
            pass  # Signals file might not exist yet or on initial setup<|MERGE_RESOLUTION|>--- conflicted
+++ resolved
@@ -1,13 +1,8 @@
 from django.apps import AppConfig
 
-<<<<<<< HEAD
-class InternshipConfig(AppConfig):
-    default_auto_field = 'django.db.models.BigAutoField'
-=======
 
 class InternshipConfig(AppConfig):
     default_auto_field: str = 'django.db.models.BigAutoField'
->>>>>>> b53148b0
     name = 'internship'
     verbose_name = 'Internship Management'
 
@@ -15,10 +10,6 @@
         # Import signals here if your app uses them,
         # to ensure they are registered when Django starts.
         try:
-<<<<<<< HEAD
-            import internship.signals 
-=======
             import internship.signals  # type: ignore[import-untyped]
->>>>>>> b53148b0
         except ImportError:
             pass  # Signals file might not exist yet or on initial setup