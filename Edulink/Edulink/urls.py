"""
URL configuration for Edulink project.

The `urlpatterns` list routes URLs to views. For more information please see:
    https://docs.djangoproject.com/en/5.2/topics/http/urls/
Examples:
Function views
    1. Add an import:  from my_app import views
    2. Add a URL to urlpatterns:  path('', views.home, name='home')
Class-based views
    1. Add an import:  from other_app.views import Home
    2. Add a URL to urlpatterns:  path('', Home.as_view(), name='home')
Including another URLconf
    1. Import the include() function: from django.urls import include, path
    2. Add a URL to urlpatterns:  path('blog/', include('blog.urls'))
"""
<<<<<<< HEAD
# config/urls.py
from django.contrib import admin
from django.urls import path, include

urlpatterns = [
    path('admin/', admin.site.urls),
    
    # 🔑 Link your app's routes
    path('api/auth/', include('authentication.urls')),
    path('api/employers/', include('employers.urls')),
    path('api/users/', include('users.urls')),
    path('api/institutions/', include('institutions.urls')),
    path('', include('chatbot.urls')),
    path('api/internships/', include('internship.urls')),
=======
from django.urls import path
from . import views

urlpatterns = [
    path('notifications/', views.UserNotificationList.as_view(), name='user-notification-list'),
    path('notifications/<int:pk>/read/', views.mark_notification_as_read, name='mark-notification-read'),
    path('notifications/send_internal/', views.send_notification_internal, name='send-notification-internal'),
>>>>>>> 8bb61ac6
]<|MERGE_RESOLUTION|>--- conflicted
+++ resolved
@@ -14,8 +14,6 @@
     1. Import the include() function: from django.urls import include, path
     2. Add a URL to urlpatterns:  path('blog/', include('blog.urls'))
 """
-<<<<<<< HEAD
-# config/urls.py
 from django.contrib import admin
 from django.urls import path, include
 
@@ -29,13 +27,5 @@
     path('api/institutions/', include('institutions.urls')),
     path('', include('chatbot.urls')),
     path('api/internships/', include('internship.urls')),
-=======
-from django.urls import path
-from . import views
-
-urlpatterns = [
-    path('notifications/', views.UserNotificationList.as_view(), name='user-notification-list'),
-    path('notifications/<int:pk>/read/', views.mark_notification_as_read, name='mark-notification-read'),
-    path('notifications/send_internal/', views.send_notification_internal, name='send-notification-internal'),
->>>>>>> 8bb61ac6
+    path('notifications/', include('notifications.urls')),
 ]