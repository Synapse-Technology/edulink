"""
URL configuration for Edulink project.

The `urlpatterns` list routes URLs to views. For more information please see:
    https://docs.djangoproject.com/en/5.2/topics/http/urls/
Examples:
Function views
    1. Add an import:  from my_app import views
    2. Add a URL to urlpatterns:  path('', views.home, name='home')
Class-based views
    1. Add an import:  from other_app.views import Home
    2. Add a URL to urlpatterns:  path('', Home.as_view(), name='home')
Including another URLconf
    1. Import the include() function: from django.urls import include, path
    2. Add a URL to urlpatterns:  path('blog/', include('blog.urls'))
"""

from django.contrib import admin
from django.urls import path, include
from django.conf import settings
from django.conf.urls.static import static
from django.http import FileResponse
import os

urlpatterns = [
    path("admin/", admin.site.urls),
    # 🔑 Link your app's routes
    path("api/auth/", include("authentication.urls")),
    path("api/employers/", include("employers.urls")),
    path("api/users/", include("users.urls")),
    path("api/institutions/", include("institutions.urls")),
<<<<<<< HEAD
    path("", include("chatbot.urls")),
    path("api/internships/", include("internship.urls")),
    path("api/internship-progress/", include('internship_progress.urls')),
    path("notifications/", include("notifications.urls")),
    path("api/dashboards/", include("dashboards.urls")),
    path("api/application/", include("application.urls")),
]

if settings.DEBUG:
    urlpatterns += static(settings.MEDIA_URL, document_root=settings.MEDIA_ROOT)
=======
    path("api/security/", include("security.urls")),
    path("", include("chatbot.urls")),
    path("api/internships/", include("internship.urls")),
    path("notifications/", include("notifications.urls")),
    path("api/dashboards/", include("dashboards.urls")),
    path("api/application/", include("application.urls")),
]
>>>>>>> c78f8366
<|MERGE_RESOLUTION|>--- conflicted
+++ resolved
@@ -29,7 +29,7 @@
     path("api/employers/", include("employers.urls")),
     path("api/users/", include("users.urls")),
     path("api/institutions/", include("institutions.urls")),
-<<<<<<< HEAD
+    path("api/security/", include("security.urls")),
     path("", include("chatbot.urls")),
     path("api/internships/", include("internship.urls")),
     path("api/internship-progress/", include('internship_progress.urls')),
@@ -39,13 +39,4 @@
 ]
 
 if settings.DEBUG:
-    urlpatterns += static(settings.MEDIA_URL, document_root=settings.MEDIA_ROOT)
-=======
-    path("api/security/", include("security.urls")),
-    path("", include("chatbot.urls")),
-    path("api/internships/", include("internship.urls")),
-    path("notifications/", include("notifications.urls")),
-    path("api/dashboards/", include("dashboards.urls")),
-    path("api/application/", include("application.urls")),
-]
->>>>>>> c78f8366
+    urlpatterns += static(settings.MEDIA_URL, document_root=settings.MEDIA_ROOT)