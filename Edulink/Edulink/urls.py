--- conflicted
+++ resolved
@@ -26,9 +26,6 @@
     path('api/employers/', include('employers.urls')),
     path('api/users/', include('users.urls')),
     path('api/institutions/', include('institutions.urls')),
-<<<<<<< HEAD
     path('', include('chatbot.urls')),
-=======
     path('api/internships/', include('internship.urls')),
->>>>>>> aae6a3ea
 ]