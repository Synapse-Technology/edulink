--- conflicted
+++ resolved
@@ -98,15 +98,9 @@
         db_index=True
     )
 
-<<<<<<< HEAD
-    github_url = models.URLField(blank=True, null=True)
-    linkedin_url = models.URLField(blank=True, null=True)
-    twitter_url = models.URLField(blank=True, null=True)
-=======
     github_url = models.URLField(blank=True, null=True, validators=[URLValidator()])
     linkedin_url = models.URLField(blank=True, null=True, validators=[URLValidator()])
     twitter_url = models.URLField(blank=True, null=True, validators=[URLValidator()])
->>>>>>> bc270a50
     resume = models.FileField(upload_to='resumes/', blank=True, null=True)
 
     created_at = models.DateTimeField(auto_now_add=True)
@@ -205,32 +199,7 @@
         
         return int((filled_fields / total_fields) * 100) if total_fields > 0 else 0
 
-    @property
-    def profile_completion(self):
-        fields = [
-            self.first_name,
-            self.last_name,
-            self.phone_number,
-            self.profile_picture,
-            self.institution,
-            self.registration_number,
-            self.academic_year,
-            self.skills,
-            self.interests,
-            self.resume,
-            self.github_url,
-            self.linkedin_url,
-        ]
-        total = len(fields)
-        filled = sum(1 for f in fields if f and (not isinstance(f, list) or len(f) > 0))
-        return int((filled / total) * 100)
-
     def save(self, *args, **kwargs):
         if self.institution and not self.institution_name:
             self.institution_name = self.institution.name
-<<<<<<< HEAD
-        if self.academic_year and not self.year_of_study:
-            self.year_of_study = self.academic_year
-=======
->>>>>>> bc270a50
         super().save(*args, **kwargs)