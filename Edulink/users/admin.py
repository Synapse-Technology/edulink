--- conflicted
+++ resolved
@@ -1,58 +1,33 @@
 from django.contrib import admin
-<<<<<<< HEAD
-=======
 from authentication.models import User
->>>>>>> c78f8366
 from .models import (
     UserRole,
     StudentProfile,
     InstitutionProfile,
     EmployerProfile
 )
-<<<<<<< HEAD
-
-
-class UserRoleAdmin(admin.ModelAdmin):
-    list_display = ('user', 'role', 'institution', 'employer', 'granted_at')
-=======
 from django.contrib.auth.admin import UserAdmin as BaseUserAdmin
 
 
 class UserRoleAdmin(admin.ModelAdmin):
     list_display = ('user', 'role', 'institution', 'employer')
->>>>>>> c78f8366
     list_filter = ('role', 'institution', 'employer')
     search_fields = ('user__email', 'role')
 
 
 class StudentProfileAdmin(admin.ModelAdmin):
     list_display = ('user', 'first_name', 'last_name', 'institution', 'is_verified')
-<<<<<<< HEAD
-    list_filter = ('is_verified', 'institution')
-    search_fields = ('user__email', 'first_name', 'last_name', 'institution__name')
-
-
-class InstitutionProfileAdmin(admin.ModelAdmin):
-    list_display = ('user', 'first_name', 'last_name', 'institution', 'position')
-    list_filter = ('institution',)
-=======
     list_filter = ('institution', 'is_verified', 'year_of_study')
     search_fields = ('user__email', 'first_name', 'last_name', 'registration_number')
 
 
 class InstitutionProfileAdmin(admin.ModelAdmin):
     list_display = ('user', 'first_name', 'last_name', 'institution')
->>>>>>> c78f8366
     search_fields = ('user__email', 'first_name', 'last_name', 'institution__name')
 
 
 class EmployerProfileAdmin(admin.ModelAdmin):
-<<<<<<< HEAD
-    list_display = ('user', 'first_name', 'last_name', 'company_name', 'position')
-    list_filter = ('company_name',)
-=======
     list_display = ('user', 'first_name', 'last_name', 'company_name')
->>>>>>> c78f8366
     search_fields = ('user__email', 'first_name', 'last_name', 'company_name')
 
 
